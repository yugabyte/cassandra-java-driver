/*
 * Copyright DataStax, Inc.
 *
 * Licensed under the Apache License, Version 2.0 (the "License");
 * you may not use this file except in compliance with the License.
 * You may obtain a copy of the License at
 *
 * http://www.apache.org/licenses/LICENSE-2.0
 *
<<<<<<< HEAD
 *   Unless required by applicable law or agreed to in writing, software
 *   distributed under the License is distributed on an "AS IS" BASIS,
 *   WITHOUT WARRANTIES OR CONDITIONS OF ANY KIND, either express or implied.
 *   See the License for the specific language governing permissions and
 *   limitations under the License.
 *
 *   The following only applies to changes made to this file as part of YugaByte development.
 *
 *      Portions Copyright (c) YugaByte, Inc.
 *
 *   Licensed under the Apache License, Version 2.0 (the "License"); you may not use this file
 *   except in compliance with the License.  You may obtain a copy of the License at
 *
 *      http://www.apache.org/licenses/LICENSE-2.0
 *
 *   Unless required by applicable law or agreed to in writing, software distributed under the
 *   License is distributed on an "AS IS" BASIS, WITHOUT WARRANTIES OR CONDITIONS OF ANY KIND,
 *   either express or implied.  See the License for the specific language governing permissions
 *   and limitations under the License.
=======
 * Unless required by applicable law or agreed to in writing, software
 * distributed under the License is distributed on an "AS IS" BASIS,
 * WITHOUT WARRANTIES OR CONDITIONS OF ANY KIND, either express or implied.
 * See the License for the specific language governing permissions and
 * limitations under the License.
>>>>>>> 5d6c974d
 */
package com.datastax.driver.core;

import com.google.common.annotations.VisibleForTesting;
<<<<<<< HEAD
import com.google.common.collect.ImmutableSet;
=======
import com.google.common.collect.ImmutableSortedSet;
>>>>>>> 5d6c974d
import com.google.common.collect.Lists;
import java.util.ArrayList;
import java.util.Collection;
import java.util.Collections;
import java.util.Comparator;
import java.util.HashMap;
import java.util.LinkedHashMap;
import java.util.List;
import java.util.Map;
import java.util.Set;
import java.util.concurrent.ConcurrentHashMap;

/** Describes a keyspace defined in this cluster. */
public class KeyspaceMetadata {

<<<<<<< HEAD
    public static final String KS_NAME = "keyspace_name";
    private static final String DURABLE_WRITES = "durable_writes";
    private static final String STRATEGY_CLASS = "strategy_class";
    private static final String STRATEGY_OPTIONS = "strategy_options";
    private static final String REPLICATION = "replication";

    private static final Set<String> SYSTEM_KEYSPACES = ImmutableSet.of(
        "system", "system_auth", "system_distributed", "system_schema", "system_traces");

    private final String name;
    private final boolean durableWrites;
    private final boolean isSystem;

    private final ReplicationStrategy strategy;
    private final Map<String, String> replication;

    final Map<String, TableMetadata> tables = new ConcurrentHashMap<String, TableMetadata>();
    final Map<String, MaterializedViewMetadata> views = new ConcurrentHashMap<String, MaterializedViewMetadata>();
    final Map<String, UserType> userTypes = new ConcurrentHashMap<String, UserType>();
    final Map<String, FunctionMetadata> functions = new ConcurrentHashMap<String, FunctionMetadata>();
    final Map<String, AggregateMetadata> aggregates = new ConcurrentHashMap<String, AggregateMetadata>();

    @VisibleForTesting
    KeyspaceMetadata(String name, boolean durableWrites, Map<String, String> replication) {
        this.name = name;
        this.durableWrites = durableWrites;
        this.replication = replication;
        this.strategy = ReplicationStrategy.create(replication);
        this.isSystem = isSystem(name);
    }

    static KeyspaceMetadata build(Row row, VersionNumber cassandraVersion) {
        if (cassandraVersion.getMajor() <= 2) {
            String name = row.getString(KS_NAME);
            boolean durableWrites = row.getBool(DURABLE_WRITES);
            Map<String, String> replicationOptions;
            replicationOptions = new HashMap<String, String>();
            replicationOptions.put("class", row.getString(STRATEGY_CLASS));
            replicationOptions.putAll(SimpleJSONParser.parseStringMap(row.getString(STRATEGY_OPTIONS)));
            return new KeyspaceMetadata(name, durableWrites, replicationOptions);
        } else {
            String name = row.getString(KS_NAME);
            boolean durableWrites = row.getBool(DURABLE_WRITES);
            return new KeyspaceMetadata(name, durableWrites, row.getMap(REPLICATION, String.class, String.class));
        }
    }

    /**
     * Returns whether keyspace is a system keyspace.
     *
     * @param keyspaceName the keyspace name
     * @return {@code true} if keyspaceName is one of the system keyspaces, {@code false} otherwise.
     */
    public static boolean isSystem(String keyspaceName) {
        return SYSTEM_KEYSPACES.contains(keyspaceName);
    }

    /**
     * Returns the name of this keyspace.
     *
     * @return the name of this CQL keyspace.
     */
    public String getName() {
        return name;
    }

    /**
     * Returns whether durable writes are set on this keyspace.
     *
     * @return {@code true} if durable writes are set on this keyspace (the
     * default), {@code false} otherwise.
     */
    public boolean isDurableWrites() {
        return durableWrites;
    }

    /**
     * Returns the replication options for this keyspace.
     *
     * @return a map containing the replication options for this keyspace.
     */
    public Map<String, String> getReplication() {
        return Collections.<String, String>unmodifiableMap(replication);
    }

    /**
     * Returns the metadata for a table contained in this keyspace.
     *
     * @param name the name of table to retrieve
     * @return the metadata for table {@code name} if it exists in this keyspace,
     * {@code null} otherwise.
     */
    public TableMetadata getTable(String name) {
        return tables.get(Metadata.handleId(name));
    }

    TableMetadata removeTable(String table) {
        return tables.remove(table);
    }

    /**
     * Returns the tables defined in this keyspace.
     *
     * @return a collection of the metadata for the tables defined in this
     * keyspace.
     */
    public Collection<TableMetadata> getTables() {
        return Collections.<TableMetadata>unmodifiableCollection(tables.values());
    }

    /**
     * Returns the metadata for a materialized view contained in this keyspace.
     *
     * @param name the name of materialized view to retrieve
     * @return the metadata for materialized view {@code name} if it exists in this keyspace,
     * {@code null} otherwise.
     */
    public MaterializedViewMetadata getMaterializedView(String name) {
        return views.get(Metadata.handleId(name));
    }

    MaterializedViewMetadata removeMaterializedView(String materializedView) {
        return views.remove(materializedView);
    }

    /**
     * Returns the materialized views defined in this keyspace.
     *
     * @return a collection of the metadata for the materialized views defined in this
     * keyspace.
     */
    public Collection<MaterializedViewMetadata> getMaterializedViews() {
        return Collections.unmodifiableCollection(views.values());
    }

    /**
     * Returns the definition for a user defined type (UDT) in this keyspace.
     *
     * @param name the name of UDT definition to retrieve
     * @return the definition for {@code name} if it exists in this keyspace,
     * {@code null} otherwise.
     */
    public UserType getUserType(String name) {
        return userTypes.get(Metadata.handleId(name));
    }

    /**
     * Returns the user types defined in this keyspace.
     *
     * @return a collection of the definition for the user types defined in this
     * keyspace.
     */
    public Collection<UserType> getUserTypes() {
        return Collections.unmodifiableCollection(userTypes.values());
    }

    UserType removeUserType(String userType) {
        return userTypes.remove(userType);
    }

    /**
     * Returns the definition of a function in this keyspace.
     *
     * @param name          the name of the function.
     * @param argumentTypes the types of the function's arguments.
     * @return the function definition if it exists in this keyspace, {@code null} otherwise.
     */
    public FunctionMetadata getFunction(String name, Collection<DataType> argumentTypes) {
        return functions.get(Metadata.fullFunctionName(Metadata.handleId(name), argumentTypes));
    }

    /**
     * Returns the definition of a function in this keyspace.
     *
     * @param name          the name of the function.
     * @param argumentTypes the types of the function's arguments.
     * @return the function definition if it exists in this keyspace, {@code null} otherwise.
     */
    public FunctionMetadata getFunction(String name, DataType... argumentTypes) {
        return getFunction(name, Lists.newArrayList(argumentTypes));
    }

    /**
     * Returns the functions defined in this keyspace.
     *
     * @return a collection of the definition for the functions defined in this
     * keyspace.
     */
    public Collection<FunctionMetadata> getFunctions() {
        return Collections.unmodifiableCollection(functions.values());
    }

    FunctionMetadata removeFunction(String fullName) {
        return functions.remove(fullName);
    }

    /**
     * Returns the definition of an aggregate in this keyspace.
     *
     * @param name          the name of the aggregate.
     * @param argumentTypes the types of the aggregate's arguments.
     * @return the aggregate definition if it exists in this keyspace, {@code null} otherwise.
     */
    public AggregateMetadata getAggregate(String name, Collection<DataType> argumentTypes) {
        return aggregates.get(Metadata.fullFunctionName(Metadata.handleId(name), argumentTypes));
    }

    /**
     * Returns the definition of an aggregate in this keyspace.
     *
     * @param name          the name of the aggregate.
     * @param argumentTypes the types of the aggregate's arguments.
     * @return the aggregate definition if it exists in this keyspace, {@code null} otherwise.
     */
    public AggregateMetadata getAggregate(String name, DataType... argumentTypes) {
        return getAggregate(name, Lists.newArrayList(argumentTypes));
    }

    /**
     * Returns the aggregates defined in this keyspace.
     *
     * @return a collection of the definition for the aggregates defined in this
     * keyspace.
     */
    public Collection<AggregateMetadata> getAggregates() {
        return Collections.unmodifiableCollection(aggregates.values());
    }

    /**
     * Returns whether this keyspace is a system keyspace.
     *
     * @return {@code true} if this is a system keyspace, and {@code false} otherwise
     */
    public boolean isSystem() {
        return isSystem;
    }

    AggregateMetadata removeAggregate(String fullName) {
        return aggregates.remove(fullName);
    }

    /**
     * Returns a {@code String} containing CQL queries representing this
     * keyspace and the user types and tables it contains.
     * <p/>
     * In other words, this method returns the queries that would allow to
     * recreate the schema of this keyspace, along with all its user
     * types/tables.
     * <p/>
     * Note that the returned String is formatted to be human readable (for
     * some definition of human readable at least).
     *
     * @return the CQL queries representing this keyspace schema as a {code
     * String}.
     */
    public String exportAsString() {
        StringBuilder sb = new StringBuilder();

        sb.append(asCQLQuery()).append('\n');

        for (UserType udt : userTypes.values())
            sb.append('\n').append(udt.exportAsString()).append('\n');

        for (TableMetadata tm : tables.values())
            sb.append('\n').append(tm.exportAsString()).append('\n');

        for (FunctionMetadata fm : functions.values())
            sb.append('\n').append(fm.exportAsString()).append('\n');

        for (AggregateMetadata am : aggregates.values())
            sb.append('\n').append(am.exportAsString()).append('\n');

        return sb.toString();
    }

    /**
     * Returns a CQL query representing this keyspace.
     * <p/>
     * This method returns a single 'CREATE KEYSPACE' query with the options
     * corresponding to this keyspace definition.
     *
     * @return the 'CREATE KEYSPACE' query corresponding to this keyspace.
     * @see #exportAsString
     */
    public String asCQLQuery() {
        StringBuilder sb = new StringBuilder();

        sb.append("CREATE KEYSPACE ").append(Metadata.quoteIfNecessary(name)).append(" WITH ");
        sb.append("REPLICATION = { 'class' : '").append(replication.get("class")).append('\'');
        for (Map.Entry<String, String> entry : replication.entrySet()) {
            if (entry.getKey().equals("class"))
                continue;
            sb.append(", '").append(entry.getKey()).append("': '").append(entry.getValue()).append('\'');
=======
  public static final String KS_NAME = "keyspace_name";
  private static final String DURABLE_WRITES = "durable_writes";
  private static final String STRATEGY_CLASS = "strategy_class";
  private static final String STRATEGY_OPTIONS = "strategy_options";
  private static final String REPLICATION = "replication";

  private final String name;
  private final boolean durableWrites;
  private final boolean virtual;

  private final ReplicationStrategy strategy;
  private final Map<String, String> replication;

  final Map<String, TableMetadata> tables = new ConcurrentHashMap<String, TableMetadata>();
  final Map<String, MaterializedViewMetadata> views =
      new ConcurrentHashMap<String, MaterializedViewMetadata>();
  final Map<String, UserType> userTypes =
      Collections.synchronizedMap(new LinkedHashMap<String, UserType>());
  final Map<String, FunctionMetadata> functions = new ConcurrentHashMap<String, FunctionMetadata>();
  final Map<String, AggregateMetadata> aggregates =
      new ConcurrentHashMap<String, AggregateMetadata>();

  @VisibleForTesting
  @Deprecated
  KeyspaceMetadata(String name, boolean durableWrites, Map<String, String> replication) {
    this(name, durableWrites, replication, false);
  }

  @VisibleForTesting
  KeyspaceMetadata(
      String name, boolean durableWrites, Map<String, String> replication, boolean virtual) {
    this.name = name;
    this.durableWrites = durableWrites;
    this.replication = replication;
    this.strategy = ReplicationStrategy.create(replication);
    this.virtual = virtual;
  }

  static KeyspaceMetadata build(Row row, VersionNumber cassandraVersion) {
    if (cassandraVersion.getMajor() <= 2) {
      String name = row.getString(KS_NAME);
      boolean durableWrites = row.getBool(DURABLE_WRITES);
      Map<String, String> replicationOptions;
      replicationOptions = new HashMap<String, String>();
      replicationOptions.put("class", row.getString(STRATEGY_CLASS));
      replicationOptions.putAll(SimpleJSONParser.parseStringMap(row.getString(STRATEGY_OPTIONS)));
      return new KeyspaceMetadata(name, durableWrites, replicationOptions, false);
    } else {
      String name = row.getString(KS_NAME);
      boolean durableWrites = row.getBool(DURABLE_WRITES);
      return new KeyspaceMetadata(
          name, durableWrites, row.getMap(REPLICATION, String.class, String.class), false);
    }
  }

  static KeyspaceMetadata buildVirtual(Row row, VersionNumber cassandraVersion) {
    String name = row.getString(KS_NAME);
    return new KeyspaceMetadata(name, false, Collections.<String, String>emptyMap(), true);
  }

  /**
   * Returns the name of this keyspace.
   *
   * @return the name of this CQL keyspace.
   */
  public String getName() {
    return name;
  }

  /**
   * Returns whether durable writes are set on this keyspace.
   *
   * @return {@code true} if durable writes are set on this keyspace (the default), {@code false}
   *     otherwise.
   */
  public boolean isDurableWrites() {
    return durableWrites;
  }

  /**
   * Returns whether or not this keyspace is a virtual keyspace
   *
   * @return {@code true} if virtual keyspace default), {@code false} otherwise.
   */
  public boolean isVirtual() {
    return virtual;
  }

  /**
   * Returns the replication options for this keyspace.
   *
   * @return a map containing the replication options for this keyspace.
   */
  public Map<String, String> getReplication() {
    return Collections.<String, String>unmodifiableMap(replication);
  }

  /**
   * Returns the metadata for a table contained in this keyspace.
   *
   * @param name the name of table to retrieve
   * @return the metadata for table {@code name} if it exists in this keyspace, {@code null}
   *     otherwise.
   */
  public TableMetadata getTable(String name) {
    return tables.get(Metadata.handleId(name));
  }

  TableMetadata removeTable(String table) {
    return tables.remove(table);
  }

  /**
   * Returns the tables defined in this keyspace.
   *
   * @return a collection of the metadata for the tables defined in this keyspace.
   */
  public Collection<TableMetadata> getTables() {
    return Collections.<TableMetadata>unmodifiableCollection(tables.values());
  }

  /**
   * Returns the metadata for a materialized view contained in this keyspace.
   *
   * @param name the name of materialized view to retrieve
   * @return the metadata for materialized view {@code name} if it exists in this keyspace, {@code
   *     null} otherwise.
   */
  public MaterializedViewMetadata getMaterializedView(String name) {
    return views.get(Metadata.handleId(name));
  }

  MaterializedViewMetadata removeMaterializedView(String materializedView) {
    return views.remove(materializedView);
  }

  /**
   * Returns the materialized views defined in this keyspace.
   *
   * @return a collection of the metadata for the materialized views defined in this keyspace.
   */
  public Collection<MaterializedViewMetadata> getMaterializedViews() {
    return Collections.unmodifiableCollection(views.values());
  }

  /**
   * Returns the definition for a user defined type (UDT) in this keyspace.
   *
   * @param name the name of UDT definition to retrieve
   * @return the definition for {@code name} if it exists in this keyspace, {@code null} otherwise.
   */
  public UserType getUserType(String name) {
    return userTypes.get(Metadata.handleId(name));
  }

  /**
   * Returns the user types defined in this keyspace.
   *
   * @return a collection of the definition for the user types defined in this keyspace.
   */
  public Collection<UserType> getUserTypes() {
    return Collections.unmodifiableCollection(userTypes.values());
  }

  UserType removeUserType(String userType) {
    return userTypes.remove(userType);
  }

  /**
   * Returns the definition of a function in this keyspace.
   *
   * @param name the name of the function.
   * @param argumentTypes the types of the function's arguments.
   * @return the function definition if it exists in this keyspace, {@code null} otherwise.
   */
  public FunctionMetadata getFunction(String name, Collection<DataType> argumentTypes) {
    return functions.get(Metadata.fullFunctionName(Metadata.handleId(name), argumentTypes));
  }

  /**
   * Returns the definition of a function in this keyspace.
   *
   * @param name the name of the function.
   * @param argumentTypes the types of the function's arguments.
   * @return the function definition if it exists in this keyspace, {@code null} otherwise.
   */
  public FunctionMetadata getFunction(String name, DataType... argumentTypes) {
    return getFunction(name, Lists.newArrayList(argumentTypes));
  }

  /**
   * Returns the functions defined in this keyspace.
   *
   * @return a collection of the definition for the functions defined in this keyspace.
   */
  public Collection<FunctionMetadata> getFunctions() {
    return Collections.unmodifiableCollection(functions.values());
  }

  FunctionMetadata removeFunction(String fullName) {
    return functions.remove(fullName);
  }

  /**
   * Returns the definition of an aggregate in this keyspace.
   *
   * @param name the name of the aggregate.
   * @param argumentTypes the types of the aggregate's arguments.
   * @return the aggregate definition if it exists in this keyspace, {@code null} otherwise.
   */
  public AggregateMetadata getAggregate(String name, Collection<DataType> argumentTypes) {
    return aggregates.get(Metadata.fullFunctionName(Metadata.handleId(name), argumentTypes));
  }

  /**
   * Returns the definition of an aggregate in this keyspace.
   *
   * @param name the name of the aggregate.
   * @param argumentTypes the types of the aggregate's arguments.
   * @return the aggregate definition if it exists in this keyspace, {@code null} otherwise.
   */
  public AggregateMetadata getAggregate(String name, DataType... argumentTypes) {
    return getAggregate(name, Lists.newArrayList(argumentTypes));
  }

  /**
   * Returns the aggregates defined in this keyspace.
   *
   * @return a collection of the definition for the aggregates defined in this keyspace.
   */
  public Collection<AggregateMetadata> getAggregates() {
    return Collections.unmodifiableCollection(aggregates.values());
  }

  AggregateMetadata removeAggregate(String fullName) {
    return aggregates.remove(fullName);
  }

  // comparators for ordering types in cqlsh output.

  private static final Comparator<UserType> typeByName =
      new Comparator<UserType>() {
        @Override
        public int compare(UserType o1, UserType o2) {
          return o1.getTypeName().compareTo(o2.getTypeName());
        }
      };

  private static final Comparator<FunctionMetadata> functionByName =
      new Comparator<FunctionMetadata>() {
        @Override
        public int compare(FunctionMetadata o1, FunctionMetadata o2) {
          return o1.getSimpleName().compareTo(o2.getSimpleName());
>>>>>>> 5d6c974d
        }
      };

  private static final Comparator<AggregateMetadata> aggregateByName =
      new Comparator<AggregateMetadata>() {
        @Override
        public int compare(AggregateMetadata o1, AggregateMetadata o2) {
          return o1.getSimpleName().compareTo(o2.getSimpleName());
        }
      };

  /**
   * Returns a {@code String} containing CQL queries representing this keyspace and the user types
   * and tables it contains.
   *
   * <p>In other words, this method returns the queries that would allow to recreate the schema of
   * this keyspace, along with all its user types/tables.
   *
   * <p>Note that the returned String is formatted to be human readable (for some definition of
   * human readable at least).
   *
   * @return the CQL queries representing this keyspace schema as a {code String}.
   */
  public String exportAsString() {
    StringBuilder sb = new StringBuilder();

    sb.append(asCQLQuery()).append('\n');

    // include types, tables, views, functions and aggregates, each ordered by name, with one small
    // exception
    // being that user types are ordered topologically and then by name within same level.
    for (UserType udt : getSortedUserTypes())
      sb.append('\n').append(udt.exportAsString()).append('\n');

    for (AbstractTableMetadata tm :
        ImmutableSortedSet.orderedBy(AbstractTableMetadata.byNameComparator)
            .addAll(tables.values())
            .build()) sb.append('\n').append(tm.exportAsString()).append('\n');

    for (FunctionMetadata fm :
        ImmutableSortedSet.orderedBy(functionByName).addAll(functions.values()).build())
      sb.append('\n').append(fm.exportAsString()).append('\n');

    for (AggregateMetadata am :
        ImmutableSortedSet.orderedBy(aggregateByName).addAll(aggregates.values()).build())
      sb.append('\n').append(am.exportAsString()).append('\n');

    return sb.toString();
  }

  private List<UserType> getSortedUserTypes() {
    // rebuilds dependency tree of user types so they may be sorted within each dependency level.
    List<UserType> unsortedTypes = new ArrayList<UserType>(userTypes.values());
    DirectedGraph<UserType> graph = new DirectedGraph<UserType>(typeByName, unsortedTypes);
    for (UserType from : unsortedTypes) {
      for (UserType to : unsortedTypes) {
        if (from != to && dependsOn(to, from)) graph.addEdge(from, to);
      }
    }
    return graph.topologicalSort();
  }

  private boolean dependsOn(UserType udt1, UserType udt2) {
    for (UserType.Field field : udt1) {
      if (references(field.getType(), udt2)) {
        return true;
      }
    }
    return false;
  }

  private boolean references(DataType dataType, DataType udtType) {
    if (dataType.equals(udtType)) return true;
    for (DataType arg : dataType.getTypeArguments()) {
      if (references(arg, udtType)) return true;
    }
    if (dataType instanceof TupleType) {
      for (DataType arg : ((TupleType) dataType).getComponentTypes()) {
        if (references(arg, udtType)) return true;
      }
    }
    return false;
  }

  /**
   * Returns a CQL query representing this keyspace.
   *
   * <p>This method returns a single 'CREATE KEYSPACE' query with the options corresponding to this
   * keyspace definition.
   *
   * @return the 'CREATE KEYSPACE' query corresponding to this keyspace.
   * @see #exportAsString
   */
  public String asCQLQuery() {
    StringBuilder sb = new StringBuilder();
    if (virtual) {
      sb.append("/* VIRTUAL ");
    } else {
      sb.append("CREATE ");
    }

    sb.append("KEYSPACE ").append(Metadata.quoteIfNecessary(name)).append(" WITH ");
    sb.append("REPLICATION = { 'class' : '").append(replication.get("class")).append('\'');
    for (Map.Entry<String, String> entry : replication.entrySet()) {
      if (entry.getKey().equals("class")) continue;
      sb.append(", '").append(entry.getKey()).append("': '").append(entry.getValue()).append('\'');
    }
    sb.append(" } AND DURABLE_WRITES = ").append(durableWrites);
    sb.append(';');
    if (virtual) {
      sb.append("*/");
    }
    return sb.toString();
  }

  @Override
  public String toString() {
    if (virtual) {
      return name;
    }
    return asCQLQuery();
  }

  @Override
  public boolean equals(Object o) {
    if (this == o) return true;
    if (o == null || getClass() != o.getClass()) return false;

    KeyspaceMetadata that = (KeyspaceMetadata) o;

    if (durableWrites != that.durableWrites) return false;
    if (!name.equals(that.name)) return false;
    if (strategy != null ? !strategy.equals(that.strategy) : that.strategy != null) return false;
    if (!replication.equals(that.replication)) return false;
    return tables.equals(that.tables);
  }

  @Override
  public int hashCode() {
    int result = name.hashCode();
    result = 31 * result + (durableWrites ? 1 : 0);
    result = 31 * result + (strategy != null ? strategy.hashCode() : 0);
    result = 31 * result + replication.hashCode();
    result = 31 * result + tables.hashCode();
    return result;
  }

  void add(TableMetadata tm) {
    tables.put(tm.getName(), tm);
  }

  void add(MaterializedViewMetadata view) {
    views.put(view.getName(), view);
  }

  void add(FunctionMetadata function) {
    String functionName =
        Metadata.fullFunctionName(function.getSimpleName(), function.getArguments().values());
    functions.put(functionName, function);
  }

  void add(AggregateMetadata aggregate) {
    String aggregateName =
        Metadata.fullFunctionName(aggregate.getSimpleName(), aggregate.getArgumentTypes());
    aggregates.put(aggregateName, aggregate);
  }

  void add(UserType type) {
    userTypes.put(type.getTypeName(), type);
  }

  ReplicationStrategy replicationStrategy() {
    return strategy;
  }
}<|MERGE_RESOLUTION|>--- conflicted
+++ resolved
@@ -7,42 +7,31 @@
  *
  * http://www.apache.org/licenses/LICENSE-2.0
  *
-<<<<<<< HEAD
- *   Unless required by applicable law or agreed to in writing, software
- *   distributed under the License is distributed on an "AS IS" BASIS,
- *   WITHOUT WARRANTIES OR CONDITIONS OF ANY KIND, either express or implied.
- *   See the License for the specific language governing permissions and
- *   limitations under the License.
- *
- *   The following only applies to changes made to this file as part of YugaByte development.
- *
- *      Portions Copyright (c) YugaByte, Inc.
- *
- *   Licensed under the Apache License, Version 2.0 (the "License"); you may not use this file
- *   except in compliance with the License.  You may obtain a copy of the License at
- *
- *      http://www.apache.org/licenses/LICENSE-2.0
- *
- *   Unless required by applicable law or agreed to in writing, software distributed under the
- *   License is distributed on an "AS IS" BASIS, WITHOUT WARRANTIES OR CONDITIONS OF ANY KIND,
- *   either express or implied.  See the License for the specific language governing permissions
- *   and limitations under the License.
-=======
  * Unless required by applicable law or agreed to in writing, software
  * distributed under the License is distributed on an "AS IS" BASIS,
  * WITHOUT WARRANTIES OR CONDITIONS OF ANY KIND, either express or implied.
  * See the License for the specific language governing permissions and
  * limitations under the License.
->>>>>>> 5d6c974d
+ *
+ *   The following only applies to changes made to this file as part of YugaByte development.
+ *
+ *      Portions Copyright (c) YugaByte, Inc.
+ *
+ *   Licensed under the Apache License, Version 2.0 (the "License"); you may not use this file
+ *   except in compliance with the License.  You may obtain a copy of the License at
+ *
+ *      http://www.apache.org/licenses/LICENSE-2.0
+ *
+ *   Unless required by applicable law or agreed to in writing, software distributed under the
+ *   License is distributed on an "AS IS" BASIS, WITHOUT WARRANTIES OR CONDITIONS OF ANY KIND,
+ *   either express or implied.  See the License for the specific language governing permissions
+ *   and limitations under the License.
  */
 package com.datastax.driver.core;
 
 import com.google.common.annotations.VisibleForTesting;
-<<<<<<< HEAD
 import com.google.common.collect.ImmutableSet;
-=======
 import com.google.common.collect.ImmutableSortedSet;
->>>>>>> 5d6c974d
 import com.google.common.collect.Lists;
 import java.util.ArrayList;
 import java.util.Collection;
@@ -58,309 +47,19 @@
 /** Describes a keyspace defined in this cluster. */
 public class KeyspaceMetadata {
 
-<<<<<<< HEAD
-    public static final String KS_NAME = "keyspace_name";
-    private static final String DURABLE_WRITES = "durable_writes";
-    private static final String STRATEGY_CLASS = "strategy_class";
-    private static final String STRATEGY_OPTIONS = "strategy_options";
-    private static final String REPLICATION = "replication";
-
-    private static final Set<String> SYSTEM_KEYSPACES = ImmutableSet.of(
-        "system", "system_auth", "system_distributed", "system_schema", "system_traces");
-
-    private final String name;
-    private final boolean durableWrites;
-    private final boolean isSystem;
-
-    private final ReplicationStrategy strategy;
-    private final Map<String, String> replication;
-
-    final Map<String, TableMetadata> tables = new ConcurrentHashMap<String, TableMetadata>();
-    final Map<String, MaterializedViewMetadata> views = new ConcurrentHashMap<String, MaterializedViewMetadata>();
-    final Map<String, UserType> userTypes = new ConcurrentHashMap<String, UserType>();
-    final Map<String, FunctionMetadata> functions = new ConcurrentHashMap<String, FunctionMetadata>();
-    final Map<String, AggregateMetadata> aggregates = new ConcurrentHashMap<String, AggregateMetadata>();
-
-    @VisibleForTesting
-    KeyspaceMetadata(String name, boolean durableWrites, Map<String, String> replication) {
-        this.name = name;
-        this.durableWrites = durableWrites;
-        this.replication = replication;
-        this.strategy = ReplicationStrategy.create(replication);
-        this.isSystem = isSystem(name);
-    }
-
-    static KeyspaceMetadata build(Row row, VersionNumber cassandraVersion) {
-        if (cassandraVersion.getMajor() <= 2) {
-            String name = row.getString(KS_NAME);
-            boolean durableWrites = row.getBool(DURABLE_WRITES);
-            Map<String, String> replicationOptions;
-            replicationOptions = new HashMap<String, String>();
-            replicationOptions.put("class", row.getString(STRATEGY_CLASS));
-            replicationOptions.putAll(SimpleJSONParser.parseStringMap(row.getString(STRATEGY_OPTIONS)));
-            return new KeyspaceMetadata(name, durableWrites, replicationOptions);
-        } else {
-            String name = row.getString(KS_NAME);
-            boolean durableWrites = row.getBool(DURABLE_WRITES);
-            return new KeyspaceMetadata(name, durableWrites, row.getMap(REPLICATION, String.class, String.class));
-        }
-    }
-
-    /**
-     * Returns whether keyspace is a system keyspace.
-     *
-     * @param keyspaceName the keyspace name
-     * @return {@code true} if keyspaceName is one of the system keyspaces, {@code false} otherwise.
-     */
-    public static boolean isSystem(String keyspaceName) {
-        return SYSTEM_KEYSPACES.contains(keyspaceName);
-    }
-
-    /**
-     * Returns the name of this keyspace.
-     *
-     * @return the name of this CQL keyspace.
-     */
-    public String getName() {
-        return name;
-    }
-
-    /**
-     * Returns whether durable writes are set on this keyspace.
-     *
-     * @return {@code true} if durable writes are set on this keyspace (the
-     * default), {@code false} otherwise.
-     */
-    public boolean isDurableWrites() {
-        return durableWrites;
-    }
-
-    /**
-     * Returns the replication options for this keyspace.
-     *
-     * @return a map containing the replication options for this keyspace.
-     */
-    public Map<String, String> getReplication() {
-        return Collections.<String, String>unmodifiableMap(replication);
-    }
-
-    /**
-     * Returns the metadata for a table contained in this keyspace.
-     *
-     * @param name the name of table to retrieve
-     * @return the metadata for table {@code name} if it exists in this keyspace,
-     * {@code null} otherwise.
-     */
-    public TableMetadata getTable(String name) {
-        return tables.get(Metadata.handleId(name));
-    }
-
-    TableMetadata removeTable(String table) {
-        return tables.remove(table);
-    }
-
-    /**
-     * Returns the tables defined in this keyspace.
-     *
-     * @return a collection of the metadata for the tables defined in this
-     * keyspace.
-     */
-    public Collection<TableMetadata> getTables() {
-        return Collections.<TableMetadata>unmodifiableCollection(tables.values());
-    }
-
-    /**
-     * Returns the metadata for a materialized view contained in this keyspace.
-     *
-     * @param name the name of materialized view to retrieve
-     * @return the metadata for materialized view {@code name} if it exists in this keyspace,
-     * {@code null} otherwise.
-     */
-    public MaterializedViewMetadata getMaterializedView(String name) {
-        return views.get(Metadata.handleId(name));
-    }
-
-    MaterializedViewMetadata removeMaterializedView(String materializedView) {
-        return views.remove(materializedView);
-    }
-
-    /**
-     * Returns the materialized views defined in this keyspace.
-     *
-     * @return a collection of the metadata for the materialized views defined in this
-     * keyspace.
-     */
-    public Collection<MaterializedViewMetadata> getMaterializedViews() {
-        return Collections.unmodifiableCollection(views.values());
-    }
-
-    /**
-     * Returns the definition for a user defined type (UDT) in this keyspace.
-     *
-     * @param name the name of UDT definition to retrieve
-     * @return the definition for {@code name} if it exists in this keyspace,
-     * {@code null} otherwise.
-     */
-    public UserType getUserType(String name) {
-        return userTypes.get(Metadata.handleId(name));
-    }
-
-    /**
-     * Returns the user types defined in this keyspace.
-     *
-     * @return a collection of the definition for the user types defined in this
-     * keyspace.
-     */
-    public Collection<UserType> getUserTypes() {
-        return Collections.unmodifiableCollection(userTypes.values());
-    }
-
-    UserType removeUserType(String userType) {
-        return userTypes.remove(userType);
-    }
-
-    /**
-     * Returns the definition of a function in this keyspace.
-     *
-     * @param name          the name of the function.
-     * @param argumentTypes the types of the function's arguments.
-     * @return the function definition if it exists in this keyspace, {@code null} otherwise.
-     */
-    public FunctionMetadata getFunction(String name, Collection<DataType> argumentTypes) {
-        return functions.get(Metadata.fullFunctionName(Metadata.handleId(name), argumentTypes));
-    }
-
-    /**
-     * Returns the definition of a function in this keyspace.
-     *
-     * @param name          the name of the function.
-     * @param argumentTypes the types of the function's arguments.
-     * @return the function definition if it exists in this keyspace, {@code null} otherwise.
-     */
-    public FunctionMetadata getFunction(String name, DataType... argumentTypes) {
-        return getFunction(name, Lists.newArrayList(argumentTypes));
-    }
-
-    /**
-     * Returns the functions defined in this keyspace.
-     *
-     * @return a collection of the definition for the functions defined in this
-     * keyspace.
-     */
-    public Collection<FunctionMetadata> getFunctions() {
-        return Collections.unmodifiableCollection(functions.values());
-    }
-
-    FunctionMetadata removeFunction(String fullName) {
-        return functions.remove(fullName);
-    }
-
-    /**
-     * Returns the definition of an aggregate in this keyspace.
-     *
-     * @param name          the name of the aggregate.
-     * @param argumentTypes the types of the aggregate's arguments.
-     * @return the aggregate definition if it exists in this keyspace, {@code null} otherwise.
-     */
-    public AggregateMetadata getAggregate(String name, Collection<DataType> argumentTypes) {
-        return aggregates.get(Metadata.fullFunctionName(Metadata.handleId(name), argumentTypes));
-    }
-
-    /**
-     * Returns the definition of an aggregate in this keyspace.
-     *
-     * @param name          the name of the aggregate.
-     * @param argumentTypes the types of the aggregate's arguments.
-     * @return the aggregate definition if it exists in this keyspace, {@code null} otherwise.
-     */
-    public AggregateMetadata getAggregate(String name, DataType... argumentTypes) {
-        return getAggregate(name, Lists.newArrayList(argumentTypes));
-    }
-
-    /**
-     * Returns the aggregates defined in this keyspace.
-     *
-     * @return a collection of the definition for the aggregates defined in this
-     * keyspace.
-     */
-    public Collection<AggregateMetadata> getAggregates() {
-        return Collections.unmodifiableCollection(aggregates.values());
-    }
-
-    /**
-     * Returns whether this keyspace is a system keyspace.
-     *
-     * @return {@code true} if this is a system keyspace, and {@code false} otherwise
-     */
-    public boolean isSystem() {
-        return isSystem;
-    }
-
-    AggregateMetadata removeAggregate(String fullName) {
-        return aggregates.remove(fullName);
-    }
-
-    /**
-     * Returns a {@code String} containing CQL queries representing this
-     * keyspace and the user types and tables it contains.
-     * <p/>
-     * In other words, this method returns the queries that would allow to
-     * recreate the schema of this keyspace, along with all its user
-     * types/tables.
-     * <p/>
-     * Note that the returned String is formatted to be human readable (for
-     * some definition of human readable at least).
-     *
-     * @return the CQL queries representing this keyspace schema as a {code
-     * String}.
-     */
-    public String exportAsString() {
-        StringBuilder sb = new StringBuilder();
-
-        sb.append(asCQLQuery()).append('\n');
-
-        for (UserType udt : userTypes.values())
-            sb.append('\n').append(udt.exportAsString()).append('\n');
-
-        for (TableMetadata tm : tables.values())
-            sb.append('\n').append(tm.exportAsString()).append('\n');
-
-        for (FunctionMetadata fm : functions.values())
-            sb.append('\n').append(fm.exportAsString()).append('\n');
-
-        for (AggregateMetadata am : aggregates.values())
-            sb.append('\n').append(am.exportAsString()).append('\n');
-
-        return sb.toString();
-    }
-
-    /**
-     * Returns a CQL query representing this keyspace.
-     * <p/>
-     * This method returns a single 'CREATE KEYSPACE' query with the options
-     * corresponding to this keyspace definition.
-     *
-     * @return the 'CREATE KEYSPACE' query corresponding to this keyspace.
-     * @see #exportAsString
-     */
-    public String asCQLQuery() {
-        StringBuilder sb = new StringBuilder();
-
-        sb.append("CREATE KEYSPACE ").append(Metadata.quoteIfNecessary(name)).append(" WITH ");
-        sb.append("REPLICATION = { 'class' : '").append(replication.get("class")).append('\'');
-        for (Map.Entry<String, String> entry : replication.entrySet()) {
-            if (entry.getKey().equals("class"))
-                continue;
-            sb.append(", '").append(entry.getKey()).append("': '").append(entry.getValue()).append('\'');
-=======
   public static final String KS_NAME = "keyspace_name";
   private static final String DURABLE_WRITES = "durable_writes";
   private static final String STRATEGY_CLASS = "strategy_class";
   private static final String STRATEGY_OPTIONS = "strategy_options";
   private static final String REPLICATION = "replication";
 
+  private static final Set<String> SYSTEM_KEYSPACES =
+      ImmutableSet.of(
+          "system", "system_auth", "system_distributed", "system_schema", "system_traces");
+
   private final String name;
   private final boolean durableWrites;
+  private final boolean isSystem;
   private final boolean virtual;
 
   private final ReplicationStrategy strategy;
@@ -388,6 +87,7 @@
     this.durableWrites = durableWrites;
     this.replication = replication;
     this.strategy = ReplicationStrategy.create(replication);
+    this.isSystem = isSystem(name);
     this.virtual = virtual;
   }
 
@@ -408,6 +108,16 @@
     }
   }
 
+  /**
+   * Returns whether keyspace is a system keyspace.
+   *
+   * @param keyspaceName the keyspace name
+   * @return {@code true} if keyspaceName is one of the system keyspaces, {@code false} otherwise.
+   */
+  public static boolean isSystem(String keyspaceName) {
+    return SYSTEM_KEYSPACES.contains(keyspaceName);
+  }
+
   static KeyspaceMetadata buildVirtual(Row row, VersionNumber cassandraVersion) {
     String name = row.getString(KS_NAME);
     return new KeyspaceMetadata(name, false, Collections.<String, String>emptyMap(), true);
@@ -585,6 +295,15 @@
    */
   public Collection<AggregateMetadata> getAggregates() {
     return Collections.unmodifiableCollection(aggregates.values());
+  }
+
+  /**
+   * Returns whether this keyspace is a system keyspace.
+   *
+   * @return {@code true} if this is a system keyspace, and {@code false} otherwise
+   */
+  public boolean isSystem() {
+    return isSystem;
   }
 
   AggregateMetadata removeAggregate(String fullName) {
@@ -606,7 +325,6 @@
         @Override
         public int compare(FunctionMetadata o1, FunctionMetadata o2) {
           return o1.getSimpleName().compareTo(o2.getSimpleName());
->>>>>>> 5d6c974d
         }
       };
 
