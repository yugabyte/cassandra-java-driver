/*
 * Copyright DataStax, Inc.
 *
 * Licensed under the Apache License, Version 2.0 (the "License");
 * you may not use this file except in compliance with the License.
 * You may obtain a copy of the License at
 *
 * http://www.apache.org/licenses/LICENSE-2.0
 *
 * Unless required by applicable law or agreed to in writing, software
 * distributed under the License is distributed on an "AS IS" BASIS,
 * WITHOUT WARRANTIES OR CONDITIONS OF ANY KIND, either express or implied.
 * See the License for the specific language governing permissions and
 * limitations under the License.
 */
package com.datastax.driver.core;

import static com.datastax.driver.core.DataType.Name.LIST;
import static com.datastax.driver.core.DataType.Name.MAP;
import static com.datastax.driver.core.DataType.Name.SET;
import static com.google.common.base.Preconditions.checkNotNull;

import com.datastax.driver.core.exceptions.CodecNotFoundException;
import com.datastax.driver.core.utils.MoreObjects;
import com.google.common.cache.CacheBuilder;
import com.google.common.cache.CacheLoader;
import com.google.common.cache.LoadingCache;
import com.google.common.cache.RemovalListener;
import com.google.common.cache.RemovalNotification;
import com.google.common.cache.Weigher;
import com.google.common.reflect.TypeToken;
import com.google.common.util.concurrent.UncheckedExecutionException;
import java.lang.reflect.ParameterizedType;
import java.lang.reflect.Type;
import java.nio.ByteBuffer;
import java.util.EnumMap;
import java.util.List;
import java.util.Map;
import java.util.Set;
import java.util.concurrent.CopyOnWriteArrayList;
import java.util.concurrent.ExecutionException;
import org.slf4j.Logger;
import org.slf4j.LoggerFactory;

/**
 * A registry for {@link TypeCodec}s. When the driver needs to serialize or deserialize a Java type
 * to/from CQL, it will lookup in the registry for a suitable codec. The registry is initialized
 * with default codecs that handle basic conversions (e.g. CQL {@code text} to {@code
 * java.lang.String}), and users can add their own. Complex codecs can also be generated on-the-fly
 * from simpler ones (more details below).
 *
 * <h3>Creating a registry </h3>
 *
 * By default, the driver uses {@link CodecRegistry#DEFAULT_INSTANCE}, a shareable, JVM-wide
 * instance initialized with built-in codecs for all the base CQL types. The only reason to create
 * your own instances is if you have multiple {@code Cluster} objects that use different sets of
 * codecs. In that case, use {@link
 * com.datastax.driver.core.Cluster.Builder#withCodecRegistry(CodecRegistry)} to associate the
 * registry with the cluster:
 *
 * <pre>{@code
 * CodecRegistry myCodecRegistry = new CodecRegistry();
 * myCodecRegistry.register(myCodec1, myCodec2, myCodec3);
 * Cluster cluster = Cluster.builder().withCodecRegistry(myCodecRegistry).build();
 *
 * // To retrieve the registry later:
 * CodecRegistry registry = cluster.getConfiguration().getCodecRegistry();
 * }</pre>
 *
 * {@code CodecRegistry} instances are thread-safe.
 *
 * <p>It is possible to turn on log messages by setting the {@code
 * com.datastax.driver.core.CodecRegistry} logger level to {@code TRACE}. Beware that the registry
 * can be very verbose at this log level.
 *
 * <h3>Registering and using custom codecs </h3>
 *
 * To create a custom codec, write a class that extends {@link TypeCodec}, create an instance, and
 * pass it to one of the {@link #register(TypeCodec) register} methods; for example, one could
 * create a codec that maps CQL timestamps to JDK8's {@code java.time.LocalDate}:
 *
 * <pre>{@code
 * class LocalDateCodec extends TypeCodec<java.time.LocalDate> {
 *    ...
 * }
 * myCodecRegistry.register(new LocalDateCodec());
 * }</pre>
 *
 * The conversion will be available to:
 *
 * <ul>
 *   <li>all driver types that implement {@link GettableByIndexData}, {@link GettableByNameData},
 *       {@link SettableByIndexData} and/or {@link SettableByNameData}. Namely: {@link Row}, {@link
 *       BoundStatement}, {@link UDTValue} and {@link TupleValue};
 *   <li>{@link SimpleStatement#SimpleStatement(String, Object...) simple statements};
 *   <li>statements created with the {@link com.datastax.driver.core.querybuilder.QueryBuilder Query
 *       builder}.
 * </ul>
 *
 * <p>Example:
 *
 * <pre>{@code
 * Row row = session.executeQuery("select date from some_table where pk = 1").one();
 * java.time.LocalDate date = row.get(0, java.time.LocalDate.class); // uses LocalDateCodec registered above
 * }</pre>
 *
 * You can also bypass the codec registry by passing a standalone codec instance to methods such as
 * {@link GettableByIndexData#get(int, TypeCodec)}.
 *
 * <h3>Codec generation </h3>
 *
 * When a {@code CodecRegistry} cannot find a suitable codec among existing ones, it will attempt to
 * create it on-the-fly. It can manage:
 *
 * <ul>
 *   <li>collections (lists, sets and maps) of known types. For example, if you registered a codec
 *       for JDK8's {@code java.time.LocalDate} like in the example above, you get {@code
 *       List<LocalDate>>} and {@code Set<LocalDate>>} handled for free, as well as all {@code Map}
 *       types whose keys and/or values are {@code java.time.LocalDate}. This works recursively for
 *       nested collections;
 *   <li>{@link UserType user types}, mapped to {@link UDTValue} objects. Custom codecs are
 *       available recursively to the UDT's fields, so if one of your fields is a {@code timestamp}
 *       you can use your {@code LocalDateCodec} to retrieve it as a {@code java.time.LocalDate};
 *   <li>{@link TupleType tuple types}, mapped to {@link TupleValue} (with the same rules for nested
 *       fields);
 *   <li>{@link com.datastax.driver.core.DataType.CustomType custom types}, mapped to {@code
 *       ByteBuffer}.
 * </ul>
 *
 * If the codec registry encounters a mapping that it can't handle automatically, a {@link
 * CodecNotFoundException} is thrown; you'll need to register a custom codec for it.
 *
 * <h3>Performance and caching </h3>
 *
 * Whenever possible, the registry will cache the result of a codec lookup for a specific type
 * mapping, including any generated codec. For example, if you registered {@code LocalDateCodec} and
 * ask the registry for a codec to convert a CQL {@code list<timestamp>} to a Java {@code
 * List<LocalDate>}:
 *
 * <ol>
 *   <li>the first lookup will generate a {@code TypeCodec<List<LocalDate>>} from {@code
 *       LocalDateCodec}, and put it in the cache;
 *   <li>the second lookup will hit the cache directly, and reuse the previously generated instance.
 * </ol>
 *
 * The javadoc for each {@link #codecFor(DataType) codecFor} variant specifies whether the result
 * can be cached or not.
 *
 * <h3>Codec order </h3>
 *
 * When the registry looks up a codec, the rules of precedence are:
 *
 * <ul>
 *   <li>if a result was previously cached for that mapping, it is returned;
 *   <li>otherwise, the registry checks the list of built-in codecs – the default ones – and the
 *       ones that were explicitly registered (in the order that they were registered). It calls
 *       each codec's {@code accepts} methods to determine if it can handle the mapping, and if so
 *       returns it;
 *   <li>otherwise, the registry tries to generate a codec, according to the rules outlined above.
 * </ul>
 *
 * It is currently impossible to override an existing codec. If you try to do so, {@link
 * #register(TypeCodec)} will log a warning and ignore it.
 */
public final class CodecRegistry {

<<<<<<< HEAD
    private static final Logger logger = LoggerFactory.getLogger(CodecRegistry.class);

    private static final Map<DataType.Name, TypeCodec<?>> BUILT_IN_CODECS_MAP = new EnumMap<DataType.Name, TypeCodec<?>>(DataType.Name.class);

    static {
        BUILT_IN_CODECS_MAP.put(DataType.Name.ASCII, TypeCodec.ascii());
        BUILT_IN_CODECS_MAP.put(DataType.Name.BIGINT, TypeCodec.bigint());
        BUILT_IN_CODECS_MAP.put(DataType.Name.BLOB, TypeCodec.blob());
        BUILT_IN_CODECS_MAP.put(DataType.Name.BOOLEAN, TypeCodec.cboolean());
        BUILT_IN_CODECS_MAP.put(DataType.Name.COUNTER, TypeCodec.counter());
        BUILT_IN_CODECS_MAP.put(DataType.Name.DECIMAL, TypeCodec.decimal());
        BUILT_IN_CODECS_MAP.put(DataType.Name.DOUBLE, TypeCodec.cdouble());
        BUILT_IN_CODECS_MAP.put(DataType.Name.FLOAT, TypeCodec.cfloat());
        BUILT_IN_CODECS_MAP.put(DataType.Name.INET, TypeCodec.inet());
        BUILT_IN_CODECS_MAP.put(DataType.Name.INT, TypeCodec.cint());
        BUILT_IN_CODECS_MAP.put(DataType.Name.TEXT, TypeCodec.varchar());
        BUILT_IN_CODECS_MAP.put(DataType.Name.JSON, TypeCodec.json());
        BUILT_IN_CODECS_MAP.put(DataType.Name.TIMESTAMP, TypeCodec.timestamp());
        BUILT_IN_CODECS_MAP.put(DataType.Name.UUID, TypeCodec.uuid());
        BUILT_IN_CODECS_MAP.put(DataType.Name.VARCHAR, TypeCodec.varchar());
        BUILT_IN_CODECS_MAP.put(DataType.Name.VARINT, TypeCodec.varint());
        BUILT_IN_CODECS_MAP.put(DataType.Name.TIMEUUID, TypeCodec.timeUUID());
        BUILT_IN_CODECS_MAP.put(DataType.Name.SMALLINT, TypeCodec.smallInt());
        BUILT_IN_CODECS_MAP.put(DataType.Name.TINYINT, TypeCodec.tinyInt());
        BUILT_IN_CODECS_MAP.put(DataType.Name.DATE, TypeCodec.date());
        BUILT_IN_CODECS_MAP.put(DataType.Name.TIME, TypeCodec.time());
        BUILT_IN_CODECS_MAP.put(DataType.Name.DURATION, TypeCodec.duration());
    }

    // roughly sorted by popularity
    private static final TypeCodec<?>[] BUILT_IN_CODECS = new TypeCodec<?>[]{
            TypeCodec.varchar(), // must be declared before AsciiCodec so it gets chosen when CQL type not available
            TypeCodec.uuid(), // must be declared before TimeUUIDCodec so it gets chosen when CQL type not available
            TypeCodec.timeUUID(),
            TypeCodec.timestamp(),
            TypeCodec.cint(),
            TypeCodec.bigint(),
            TypeCodec.blob(),
            TypeCodec.cdouble(),
            TypeCodec.cfloat(),
            TypeCodec.decimal(),
            TypeCodec.varint(),
            TypeCodec.inet(),
            TypeCodec.cboolean(),
            TypeCodec.smallInt(),
            TypeCodec.tinyInt(),
            TypeCodec.date(),
            TypeCodec.time(),
            TypeCodec.duration(),
            TypeCodec.counter(),
            TypeCodec.ascii(),
            TypeCodec.json()
    };

    /**
     * The default {@code CodecRegistry} instance.
     * <p/>
     * It will be shared among all {@link Cluster} instances that were not explicitly built with a different instance.
     */
    public static final CodecRegistry DEFAULT_INSTANCE = new CodecRegistry();

    /**
     * Cache key for the codecs cache.
     */
    private static final class CacheKey {

        private final DataType cqlType;

        private final TypeToken<?> javaType;

        CacheKey(DataType cqlType, TypeToken<?> javaType) {
            this.javaType = javaType;
            this.cqlType = cqlType;
        }

        @Override
        public boolean equals(Object o) {
            if (this == o)
                return true;
            if (o == null || getClass() != o.getClass())
                return false;
            CacheKey cacheKey = (CacheKey) o;
            return MoreObjects.equal(cqlType, cacheKey.cqlType) && MoreObjects.equal(javaType, cacheKey.javaType);
        }

        @Override
        public int hashCode() {
            return MoreObjects.hashCode(cqlType, javaType);
        }

=======
  private static final Logger logger = LoggerFactory.getLogger(CodecRegistry.class);

  private static final Map<DataType.Name, TypeCodec<?>> BUILT_IN_CODECS_MAP =
      new EnumMap<DataType.Name, TypeCodec<?>>(DataType.Name.class);

  static {
    BUILT_IN_CODECS_MAP.put(DataType.Name.ASCII, TypeCodec.ascii());
    BUILT_IN_CODECS_MAP.put(DataType.Name.BIGINT, TypeCodec.bigint());
    BUILT_IN_CODECS_MAP.put(DataType.Name.BLOB, TypeCodec.blob());
    BUILT_IN_CODECS_MAP.put(DataType.Name.BOOLEAN, TypeCodec.cboolean());
    BUILT_IN_CODECS_MAP.put(DataType.Name.COUNTER, TypeCodec.counter());
    BUILT_IN_CODECS_MAP.put(DataType.Name.DECIMAL, TypeCodec.decimal());
    BUILT_IN_CODECS_MAP.put(DataType.Name.DOUBLE, TypeCodec.cdouble());
    BUILT_IN_CODECS_MAP.put(DataType.Name.FLOAT, TypeCodec.cfloat());
    BUILT_IN_CODECS_MAP.put(DataType.Name.INET, TypeCodec.inet());
    BUILT_IN_CODECS_MAP.put(DataType.Name.INT, TypeCodec.cint());
    BUILT_IN_CODECS_MAP.put(DataType.Name.TEXT, TypeCodec.varchar());
    BUILT_IN_CODECS_MAP.put(DataType.Name.TIMESTAMP, TypeCodec.timestamp());
    BUILT_IN_CODECS_MAP.put(DataType.Name.UUID, TypeCodec.uuid());
    BUILT_IN_CODECS_MAP.put(DataType.Name.VARCHAR, TypeCodec.varchar());
    BUILT_IN_CODECS_MAP.put(DataType.Name.VARINT, TypeCodec.varint());
    BUILT_IN_CODECS_MAP.put(DataType.Name.TIMEUUID, TypeCodec.timeUUID());
    BUILT_IN_CODECS_MAP.put(DataType.Name.SMALLINT, TypeCodec.smallInt());
    BUILT_IN_CODECS_MAP.put(DataType.Name.TINYINT, TypeCodec.tinyInt());
    BUILT_IN_CODECS_MAP.put(DataType.Name.DATE, TypeCodec.date());
    BUILT_IN_CODECS_MAP.put(DataType.Name.TIME, TypeCodec.time());
    BUILT_IN_CODECS_MAP.put(DataType.Name.DURATION, TypeCodec.duration());
  }

  // roughly sorted by popularity
  private static final TypeCodec<?>[] BUILT_IN_CODECS =
      new TypeCodec<?>[] {
        TypeCodec
            .varchar(), // must be declared before AsciiCodec so it gets chosen when CQL type not
        // available
        TypeCodec
            .uuid(), // must be declared before TimeUUIDCodec so it gets chosen when CQL type not
        // available
        TypeCodec.timeUUID(),
        TypeCodec.timestamp(),
        TypeCodec.cint(),
        TypeCodec.bigint(),
        TypeCodec.blob(),
        TypeCodec.cdouble(),
        TypeCodec.cfloat(),
        TypeCodec.decimal(),
        TypeCodec.varint(),
        TypeCodec.inet(),
        TypeCodec.cboolean(),
        TypeCodec.smallInt(),
        TypeCodec.tinyInt(),
        TypeCodec.date(),
        TypeCodec.time(),
        TypeCodec.duration(),
        TypeCodec.counter(),
        TypeCodec.ascii()
      };

  /**
   * The default {@code CodecRegistry} instance.
   *
   * <p>It will be shared among all {@link Cluster} instances that were not explicitly built with a
   * different instance.
   */
  public static final CodecRegistry DEFAULT_INSTANCE = new CodecRegistry();

  /** Cache key for the codecs cache. */
  private static final class CacheKey {

    private final DataType cqlType;

    private final TypeToken<?> javaType;

    CacheKey(DataType cqlType, TypeToken<?> javaType) {
      this.javaType = javaType;
      this.cqlType = cqlType;
    }

    @Override
    public boolean equals(Object o) {
      if (this == o) return true;
      if (o == null || getClass() != o.getClass()) return false;
      CacheKey cacheKey = (CacheKey) o;
      return MoreObjects.equal(cqlType, cacheKey.cqlType)
          && MoreObjects.equal(javaType, cacheKey.javaType);
>>>>>>> 5d6c974d
    }

    @Override
    public int hashCode() {
      return MoreObjects.hashCode(cqlType, javaType);
    }
  }

  /** Cache loader for the codecs cache. */
  private class TypeCodecCacheLoader extends CacheLoader<CacheKey, TypeCodec<?>> {
    @Override
    public TypeCodec<?> load(CacheKey cacheKey) {
      checkNotNull(cacheKey.cqlType, "Parameter cqlType cannot be null");
      if (logger.isTraceEnabled())
        logger.trace(
            "Loading codec into cache: [{} <-> {}]",
            CodecRegistry.toString(cacheKey.cqlType),
            CodecRegistry.toString(cacheKey.javaType));
      for (TypeCodec<?> codec : codecs) {
        if (codec.accepts(cacheKey.cqlType)
            && (cacheKey.javaType == null || codec.accepts(cacheKey.javaType))) {
          logger.trace("Already existing codec found: {}", codec);
          return codec;
        }
      }
      return createCodec(cacheKey.cqlType, cacheKey.javaType);
    }
  }

  /**
   * A complexity-based weigher for the codecs cache. Weights are computed mainly according to the
   * CQL type:
   *
   * <ol>
   *   <li>Manually-registered codecs always weigh 0;
   *   <li>Codecs for primitive types weigh 0;
   *   <li>Codecs for collections weigh the total weight of their inner types + the weight of their
   *       level of deepness;
   *   <li>Codecs for UDTs and tuples weigh the total weight of their inner types + the weight of
   *       their level of deepness, but cannot weigh less than 1;
   *   <li>Codecs for custom (non-CQL) types weigh 1.
   * </ol>
   *
   * A consequence of this algorithm is that codecs for primitive types and codecs for all "shallow"
   * collections thereof are never evicted.
   */
  private class TypeCodecWeigher implements Weigher<CacheKey, TypeCodec<?>> {

    @Override
    public int weigh(CacheKey key, TypeCodec<?> value) {
      return codecs.contains(value) ? 0 : weigh(value.cqlType, 0);
    }

    private int weigh(DataType cqlType, int level) {
      switch (cqlType.getName()) {
        case LIST:
        case SET:
        case MAP:
          {
            int weight = level;
            for (DataType eltType : cqlType.getTypeArguments()) {
              weight += weigh(eltType, level + 1);
            }
            return weight;
          }
        case UDT:
          {
            int weight = level;
            for (UserType.Field field : ((UserType) cqlType)) {
              weight += weigh(field.getType(), level + 1);
            }
            return weight == 0 ? 1 : weight;
          }
        case TUPLE:
          {
            int weight = level;
            for (DataType componentType : ((TupleType) cqlType).getComponentTypes()) {
              weight += weigh(componentType, level + 1);
            }
            return weight == 0 ? 1 : weight;
          }
        case CUSTOM:
          return 1;
        default:
          return 0;
      }
    }
  }

  /**
   * Simple removal listener for the codec cache (can be used for debugging purposes by setting the
   * {@code com.datastax.driver.core.CodecRegistry} logger level to {@code TRACE}.
   */
  private class TypeCodecRemovalListener implements RemovalListener<CacheKey, TypeCodec<?>> {
    @Override
    public void onRemoval(RemovalNotification<CacheKey, TypeCodec<?>> notification) {
      logger.trace(
          "Evicting codec from cache: {} (cause: {})",
          notification.getValue(),
          notification.getCause());
    }
  }

  /** The list of user-registered codecs. */
  private final CopyOnWriteArrayList<TypeCodec<?>> codecs;

  /**
   * A LoadingCache to serve requests for codecs whenever possible. The cache can be used as long as
   * at least the CQL type is known.
   */
  private final LoadingCache<CacheKey, TypeCodec<?>> cache;

  /** Creates a new instance initialized with built-in codecs for all the base CQL types. */
  public CodecRegistry() {
    this.codecs = new CopyOnWriteArrayList<TypeCodec<?>>();
    this.cache = defaultCacheBuilder().build(new TypeCodecCacheLoader());
  }

  private CacheBuilder<CacheKey, TypeCodec<?>> defaultCacheBuilder() {
    CacheBuilder<CacheKey, TypeCodec<?>> builder =
        CacheBuilder.newBuilder()
            // lists, sets and maps of 20 primitive types = 20 + 20 + 20*20 = 440 codecs,
            // so let's start with roughly 1/4 of that
            .initialCapacity(100)
            .maximumWeight(1000)
            .weigher(new TypeCodecWeigher());
    if (logger.isTraceEnabled())
      // do not bother adding a listener if it will be ineffective
      builder = builder.removalListener(new TypeCodecRemovalListener());
    return builder;
  }

  /**
   * Register the given codec with this registry.
   *
   * <p>This method will log a warning and ignore the codec if it collides with a previously
   * registered one. Note that this check is not done in a completely thread-safe manner; codecs
   * should typically be registered at application startup, not in a highly concurrent context (if a
   * race condition occurs, the worst possible outcome is that no warning gets logged, and the codec
   * gets registered but will never actually be used).
   *
   * @param newCodec The codec to add to the registry.
   * @return this CodecRegistry (for method chaining).
   */
  public CodecRegistry register(TypeCodec<?> newCodec) {
    for (TypeCodec<?> oldCodec : BUILT_IN_CODECS) {
      if (oldCodec.accepts(newCodec.getCqlType()) && oldCodec.accepts(newCodec.getJavaType())) {
        logger.warn(
            "Ignoring codec {} because it collides with previously registered codec {}",
            newCodec,
            oldCodec);
        return this;
      }
    }
    for (TypeCodec<?> oldCodec : codecs) {
      if (oldCodec.accepts(newCodec.getCqlType()) && oldCodec.accepts(newCodec.getJavaType())) {
        logger.warn(
            "Ignoring codec {} because it collides with previously registered codec {}",
            newCodec,
            oldCodec);
        return this;
      }
    }
    CacheKey key = new CacheKey(newCodec.getCqlType(), newCodec.getJavaType());
    TypeCodec<?> existing = cache.getIfPresent(key);
    if (existing != null) {
      logger.warn(
          "Ignoring codec {} because it collides with previously generated codec {}",
          newCodec,
          existing);
      return this;
    }
    this.codecs.add(newCodec);
    return this;
  }

  /**
   * Register the given codecs with this registry.
   *
   * @param codecs The codecs to add to the registry.
   * @return this CodecRegistry (for method chaining).
   * @see #register(TypeCodec)
   */
  public CodecRegistry register(TypeCodec<?>... codecs) {
    for (TypeCodec<?> codec : codecs) register(codec);
    return this;
  }

  /**
   * Register the given codecs with this registry.
   *
   * @param codecs The codecs to add to the registry.
   * @return this CodecRegistry (for method chaining).
   * @see #register(TypeCodec)
   */
  public CodecRegistry register(Iterable<? extends TypeCodec<?>> codecs) {
    for (TypeCodec<?> codec : codecs) register(codec);
    return this;
  }

  /**
   * Returns a {@link TypeCodec codec} that accepts the given value.
   *
   * <p>This method takes an arbitrary Java object and tries to locate a suitable codec for it.
   * Codecs must perform a {@link TypeCodec#accepts(Object) runtime inspection} of the object to
   * determine if they can accept it or not, which, depending on the implementations, can be
   * expensive; besides, the resulting codec cannot be cached. Therefore there might be a
   * performance penalty when using this method.
   *
   * <p>Furthermore, this method returns the first matching codec, regardless of its accepted CQL
   * type. It should be reserved for situations where the target CQL type is not available or
   * unknown. In the Java driver, this happens mainly when serializing a value in a {@link
   * SimpleStatement#SimpleStatement(String, Object...) SimpleStatement} or in the {@link
   * com.datastax.driver.core.querybuilder.QueryBuilder}, where no CQL type information is
   * available.
   *
   * <p>Codecs returned by this method are <em>NOT</em> cached (see the {@link CodecRegistry
   * top-level documentation} of this class for more explanations about caching).
   *
   * @param value The value the codec should accept; must not be {@code null}.
   * @return A suitable codec.
   * @throws CodecNotFoundException if a suitable codec cannot be found.
   */
  public <T> TypeCodec<T> codecFor(T value) {
    return findCodec(null, value);
  }

  /**
   * Returns a {@link TypeCodec codec} that accepts the given {@link DataType CQL type}.
   *
   * <p>This method returns the first matching codec, regardless of its accepted Java type. It
   * should be reserved for situations where the Java type is not available or unknown. In the Java
   * driver, this happens mainly when deserializing a value using the {@link
   * GettableByIndexData#getObject(int) getObject} method.
   *
   * <p>Codecs returned by this method are cached (see the {@link CodecRegistry top-level
   * documentation} of this class for more explanations about caching).
   *
   * @param cqlType The {@link DataType CQL type} the codec should accept; must not be {@code null}.
   * @return A suitable codec.
   * @throws CodecNotFoundException if a suitable codec cannot be found.
   */
  public <T> TypeCodec<T> codecFor(DataType cqlType) throws CodecNotFoundException {
    return lookupCodec(cqlType, null);
  }

  /**
   * Returns a {@link TypeCodec codec} that accepts the given {@link DataType CQL type} and the
   * given Java class.
   *
   * <p>This method can only handle raw (non-parameterized) Java types. For parameterized types, use
   * {@link #codecFor(DataType, TypeToken)} instead.
   *
   * <p>Codecs returned by this method are cached (see the {@link CodecRegistry top-level
   * documentation} of this class for more explanations about caching).
   *
   * @param cqlType The {@link DataType CQL type} the codec should accept; must not be {@code null}.
   * @param javaType The Java type the codec should accept; can be {@code null}.
   * @return A suitable codec.
   * @throws CodecNotFoundException if a suitable codec cannot be found.
   */
  public <T> TypeCodec<T> codecFor(DataType cqlType, Class<T> javaType)
      throws CodecNotFoundException {
    return codecFor(cqlType, TypeToken.of(javaType));
  }

  /**
   * Returns a {@link TypeCodec codec} that accepts the given {@link DataType CQL type} and the
   * given Java type.
   *
   * <p>This method handles parameterized types thanks to Guava's {@link TypeToken} API.
   *
   * <p>Codecs returned by this method are cached (see the {@link CodecRegistry top-level
   * documentation} of this class for more explanations about caching).
   *
   * @param cqlType The {@link DataType CQL type} the codec should accept; must not be {@code null}.
   * @param javaType The {@link TypeToken Java type} the codec should accept; can be {@code null}.
   * @return A suitable codec.
   * @throws CodecNotFoundException if a suitable codec cannot be found.
   */
  public <T> TypeCodec<T> codecFor(DataType cqlType, TypeToken<T> javaType)
      throws CodecNotFoundException {
    return lookupCodec(cqlType, javaType);
  }

  /**
   * Returns a {@link TypeCodec codec} that accepts the given {@link DataType CQL type} and the
   * given value.
   *
   * <p>This method takes an arbitrary Java object and tries to locate a suitable codec for it.
   * Codecs must perform a {@link TypeCodec#accepts(Object) runtime inspection} of the object to
   * determine if they can accept it or not, which, depending on the implementations, can be
   * expensive; besides, the resulting codec cannot be cached. Therefore there might be a
   * performance penalty when using this method.
   *
   * <p>Codecs returned by this method are <em>NOT</em> cached (see the {@link CodecRegistry
   * top-level documentation} of this class for more explanations about caching).
   *
   * @param cqlType The {@link DataType CQL type} the codec should accept; can be {@code null}.
   * @param value The value the codec should accept; must not be {@code null}.
   * @return A suitable codec.
   * @throws CodecNotFoundException if a suitable codec cannot be found.
   */
  public <T> TypeCodec<T> codecFor(DataType cqlType, T value) {
    return findCodec(cqlType, value);
  }

  @SuppressWarnings("unchecked")
  private <T> TypeCodec<T> lookupCodec(DataType cqlType, TypeToken<T> javaType) {
    checkNotNull(cqlType, "Parameter cqlType cannot be null");
    TypeCodec<?> codec = BUILT_IN_CODECS_MAP.get(cqlType.getName());
    if (codec != null && (javaType == null || codec.accepts(javaType))) {
      logger.trace("Returning built-in codec {}", codec);
      return (TypeCodec<T>) codec;
    }
    if (logger.isTraceEnabled())
      logger.trace("Querying cache for codec [{} <-> {}]", toString(cqlType), toString(javaType));
    try {
      CacheKey cacheKey = new CacheKey(cqlType, javaType);
      codec = cache.get(cacheKey);
    } catch (UncheckedExecutionException e) {
      if (e.getCause() instanceof CodecNotFoundException) {
        throw (CodecNotFoundException) e.getCause();
      }
      throw new CodecNotFoundException(e.getCause(), cqlType, javaType);
    } catch (RuntimeException e) {
      throw new CodecNotFoundException(e.getCause(), cqlType, javaType);
    } catch (ExecutionException e) {
      throw new CodecNotFoundException(e.getCause(), cqlType, javaType);
    }
    logger.trace("Returning cached codec {}", codec);
    return (TypeCodec<T>) codec;
  }

  @SuppressWarnings("unchecked")
  private <T> TypeCodec<T> findCodec(DataType cqlType, TypeToken<T> javaType) {
    checkNotNull(cqlType, "Parameter cqlType cannot be null");
    if (logger.isTraceEnabled())
      logger.trace("Looking for codec [{} <-> {}]", toString(cqlType), toString(javaType));

    // Look at the built-in codecs first
    for (TypeCodec<?> codec : BUILT_IN_CODECS) {
      if (codec.accepts(cqlType) && (javaType == null || codec.accepts(javaType))) {
        logger.trace("Built-in codec found: {}", codec);
        return (TypeCodec<T>) codec;
      }
    }

    // Look at the user-registered codecs next
    for (TypeCodec<?> codec : codecs) {
      if (codec.accepts(cqlType) && (javaType == null || codec.accepts(javaType))) {
        logger.trace("Already registered codec found: {}", codec);
        return (TypeCodec<T>) codec;
      }
    }
    return createCodec(cqlType, javaType);
  }

  @SuppressWarnings("unchecked")
  private <T> TypeCodec<T> findCodec(DataType cqlType, T value) {
    checkNotNull(value, "Parameter value cannot be null");
    if (logger.isTraceEnabled())
      logger.trace("Looking for codec [{} <-> {}]", toString(cqlType), value.getClass());

    // Look at the built-in codecs first
    for (TypeCodec<?> codec : BUILT_IN_CODECS) {
      if ((cqlType == null || codec.accepts(cqlType)) && codec.accepts(value)) {
        logger.trace("Built-in codec found: {}", codec);
        return (TypeCodec<T>) codec;
      }
    }

    // Look at the user-registered codecs next
    for (TypeCodec<?> codec : codecs) {
      if ((cqlType == null || codec.accepts(cqlType)) && codec.accepts(value)) {
        logger.trace("Already registered codec found: {}", codec);
        return (TypeCodec<T>) codec;
      }
    }
    return createCodec(cqlType, value);
  }

  private <T> TypeCodec<T> createCodec(DataType cqlType, TypeToken<T> javaType) {
    TypeCodec<T> codec = maybeCreateCodec(cqlType, javaType);
    if (codec == null) throw notFound(cqlType, javaType);
    // double-check that the created codec satisfies the initial request
    // this check can fail specially when creating codecs for collections
    // e.g. if B extends A and there is a codec registered for A and
    // we request a codec for List<B>, the registry would generate a codec for List<A>
    if (!codec.accepts(cqlType) || (javaType != null && !codec.accepts(javaType)))
      throw notFound(cqlType, javaType);
    logger.trace("Codec created: {}", codec);
    return codec;
  }

  private <T> TypeCodec<T> createCodec(DataType cqlType, T value) {
    TypeCodec<T> codec = maybeCreateCodec(cqlType, value);
    if (codec == null) throw notFound(cqlType, TypeToken.of(value.getClass()));
    // double-check that the created codec satisfies the initial request
    if ((cqlType != null && !codec.accepts(cqlType)) || !codec.accepts(value))
      throw notFound(cqlType, TypeToken.of(value.getClass()));
    logger.trace("Codec created: {}", codec);
    return codec;
  }

  @SuppressWarnings("unchecked")
  private <T> TypeCodec<T> maybeCreateCodec(DataType cqlType, TypeToken<T> javaType) {
    checkNotNull(cqlType);

    if (cqlType.getName() == LIST
        && (javaType == null || List.class.isAssignableFrom(javaType.getRawType()))) {
      TypeToken<?> elementType = null;
      if (javaType != null && javaType.getType() instanceof ParameterizedType) {
        Type[] typeArguments = ((ParameterizedType) javaType.getType()).getActualTypeArguments();
        elementType = TypeToken.of(typeArguments[0]);
      }
      TypeCodec<?> eltCodec = findCodec(cqlType.getTypeArguments().get(0), elementType);
      return (TypeCodec<T>) TypeCodec.list(eltCodec);
    }

    if (cqlType.getName() == SET
        && (javaType == null || Set.class.isAssignableFrom(javaType.getRawType()))) {
      TypeToken<?> elementType = null;
      if (javaType != null && javaType.getType() instanceof ParameterizedType) {
        Type[] typeArguments = ((ParameterizedType) javaType.getType()).getActualTypeArguments();
        elementType = TypeToken.of(typeArguments[0]);
      }
      TypeCodec<?> eltCodec = findCodec(cqlType.getTypeArguments().get(0), elementType);
      return (TypeCodec<T>) TypeCodec.set(eltCodec);
    }

    if (cqlType.getName() == MAP
        && (javaType == null || Map.class.isAssignableFrom(javaType.getRawType()))) {
      TypeToken<?> keyType = null;
      TypeToken<?> valueType = null;
      if (javaType != null && javaType.getType() instanceof ParameterizedType) {
        Type[] typeArguments = ((ParameterizedType) javaType.getType()).getActualTypeArguments();
        keyType = TypeToken.of(typeArguments[0]);
        valueType = TypeToken.of(typeArguments[1]);
      }
      TypeCodec<?> keyCodec = findCodec(cqlType.getTypeArguments().get(0), keyType);
      TypeCodec<?> valueCodec = findCodec(cqlType.getTypeArguments().get(1), valueType);
      return (TypeCodec<T>) TypeCodec.map(keyCodec, valueCodec);
    }

    if (cqlType instanceof TupleType
        && (javaType == null || TupleValue.class.isAssignableFrom(javaType.getRawType()))) {
      return (TypeCodec<T>) TypeCodec.tuple((TupleType) cqlType);
    }

    if (cqlType instanceof UserType
        && (javaType == null || UDTValue.class.isAssignableFrom(javaType.getRawType()))) {
      return (TypeCodec<T>) TypeCodec.userType((UserType) cqlType);
    }

    if (cqlType instanceof DataType.CustomType
        && (javaType == null || ByteBuffer.class.isAssignableFrom(javaType.getRawType()))) {
      return (TypeCodec<T>) TypeCodec.custom((DataType.CustomType) cqlType);
    }

    return null;
  }

  @SuppressWarnings({"unchecked", "rawtypes"})
  private <T> TypeCodec<T> maybeCreateCodec(DataType cqlType, T value) {
    checkNotNull(value);

    if ((cqlType == null || cqlType.getName() == LIST) && value instanceof List) {
      List list = (List) value;
      if (list.isEmpty()) {
        DataType elementType =
            (cqlType == null || cqlType.getTypeArguments().isEmpty())
                ? DataType.blob()
                : cqlType.getTypeArguments().get(0);
        return TypeCodec.list(findCodec(elementType, (TypeToken) null));
      } else {
        DataType elementType =
            (cqlType == null || cqlType.getTypeArguments().isEmpty())
                ? null
                : cqlType.getTypeArguments().get(0);
        return (TypeCodec<T>) TypeCodec.list(findCodec(elementType, list.iterator().next()));
      }
    }

    if ((cqlType == null || cqlType.getName() == SET) && value instanceof Set) {
      Set set = (Set) value;
      if (set.isEmpty()) {
        DataType elementType =
            (cqlType == null || cqlType.getTypeArguments().isEmpty())
                ? DataType.blob()
                : cqlType.getTypeArguments().get(0);
        return TypeCodec.set(findCodec(elementType, (TypeToken) null));
      } else {
        DataType elementType =
            (cqlType == null || cqlType.getTypeArguments().isEmpty())
                ? null
                : cqlType.getTypeArguments().get(0);
        return (TypeCodec<T>) TypeCodec.set(findCodec(elementType, set.iterator().next()));
      }
    }

    if ((cqlType == null || cqlType.getName() == MAP) && value instanceof Map) {
      Map map = (Map) value;
      if (map.isEmpty()) {
        DataType keyType =
            (cqlType == null || cqlType.getTypeArguments().size() < 1)
                ? DataType.blob()
                : cqlType.getTypeArguments().get(0);
        DataType valueType =
            (cqlType == null || cqlType.getTypeArguments().size() < 2)
                ? DataType.blob()
                : cqlType.getTypeArguments().get(1);
        return TypeCodec.map(
            findCodec(keyType, (TypeToken) null), findCodec(valueType, (TypeToken) null));
      } else {
        DataType keyType =
            (cqlType == null || cqlType.getTypeArguments().size() < 1)
                ? null
                : cqlType.getTypeArguments().get(0);
        DataType valueType =
            (cqlType == null || cqlType.getTypeArguments().size() < 2)
                ? null
                : cqlType.getTypeArguments().get(1);
        Map.Entry entry = (Map.Entry) map.entrySet().iterator().next();
        return (TypeCodec<T>)
            TypeCodec.map(
                findCodec(keyType, entry.getKey()), findCodec(valueType, entry.getValue()));
      }
    }

    if ((cqlType == null || cqlType.getName() == DataType.Name.TUPLE)
        && value instanceof TupleValue) {
      return (TypeCodec<T>)
          TypeCodec.tuple(cqlType == null ? ((TupleValue) value).getType() : (TupleType) cqlType);
    }

    if ((cqlType == null || cqlType.getName() == DataType.Name.UDT) && value instanceof UDTValue) {
      return (TypeCodec<T>)
          TypeCodec.userType(cqlType == null ? ((UDTValue) value).getType() : (UserType) cqlType);
    }

    if ((cqlType != null && cqlType instanceof DataType.CustomType)
        && value instanceof ByteBuffer) {
      return (TypeCodec<T>) TypeCodec.custom((DataType.CustomType) cqlType);
    }

    return null;
  }

  private static CodecNotFoundException notFound(DataType cqlType, TypeToken<?> javaType) {
    String msg =
        String.format(
            "Codec not found for requested operation: [%s <-> %s]",
            toString(cqlType), toString(javaType));
    return new CodecNotFoundException(msg, cqlType, javaType);
  }

  private static String toString(Object value) {
    return value == null ? "ANY" : value.toString();
  }
}<|MERGE_RESOLUTION|>--- conflicted
+++ resolved
@@ -12,6 +12,20 @@
  * WITHOUT WARRANTIES OR CONDITIONS OF ANY KIND, either express or implied.
  * See the License for the specific language governing permissions and
  * limitations under the License.
+ *
+ * The following only applies to changes made to this file as part of YugaByte development.
+ *
+ *        Portions Copyright (c) YugaByte, Inc.
+ *
+ *     Licensed under the Apache License, Version 2.0 (the "License"); you may not use this file
+ *     except in compliance with the License.  You may obtain a copy of the License at
+ *
+ *        http://www.apache.org/licenses/LICENSE-2.0
+ *
+ *     Unless required by applicable law or agreed to in writing, software distributed under the
+ *     License is distributed on an "AS IS" BASIS, WITHOUT WARRANTIES OR CONDITIONS OF ANY KIND,
+ *     either express or implied.  See the License for the specific language governing permissions
+ *     and limitations under the License.
  */
 package com.datastax.driver.core;
 
@@ -164,98 +178,6 @@
  */
 public final class CodecRegistry {
 
-<<<<<<< HEAD
-    private static final Logger logger = LoggerFactory.getLogger(CodecRegistry.class);
-
-    private static final Map<DataType.Name, TypeCodec<?>> BUILT_IN_CODECS_MAP = new EnumMap<DataType.Name, TypeCodec<?>>(DataType.Name.class);
-
-    static {
-        BUILT_IN_CODECS_MAP.put(DataType.Name.ASCII, TypeCodec.ascii());
-        BUILT_IN_CODECS_MAP.put(DataType.Name.BIGINT, TypeCodec.bigint());
-        BUILT_IN_CODECS_MAP.put(DataType.Name.BLOB, TypeCodec.blob());
-        BUILT_IN_CODECS_MAP.put(DataType.Name.BOOLEAN, TypeCodec.cboolean());
-        BUILT_IN_CODECS_MAP.put(DataType.Name.COUNTER, TypeCodec.counter());
-        BUILT_IN_CODECS_MAP.put(DataType.Name.DECIMAL, TypeCodec.decimal());
-        BUILT_IN_CODECS_MAP.put(DataType.Name.DOUBLE, TypeCodec.cdouble());
-        BUILT_IN_CODECS_MAP.put(DataType.Name.FLOAT, TypeCodec.cfloat());
-        BUILT_IN_CODECS_MAP.put(DataType.Name.INET, TypeCodec.inet());
-        BUILT_IN_CODECS_MAP.put(DataType.Name.INT, TypeCodec.cint());
-        BUILT_IN_CODECS_MAP.put(DataType.Name.TEXT, TypeCodec.varchar());
-        BUILT_IN_CODECS_MAP.put(DataType.Name.JSON, TypeCodec.json());
-        BUILT_IN_CODECS_MAP.put(DataType.Name.TIMESTAMP, TypeCodec.timestamp());
-        BUILT_IN_CODECS_MAP.put(DataType.Name.UUID, TypeCodec.uuid());
-        BUILT_IN_CODECS_MAP.put(DataType.Name.VARCHAR, TypeCodec.varchar());
-        BUILT_IN_CODECS_MAP.put(DataType.Name.VARINT, TypeCodec.varint());
-        BUILT_IN_CODECS_MAP.put(DataType.Name.TIMEUUID, TypeCodec.timeUUID());
-        BUILT_IN_CODECS_MAP.put(DataType.Name.SMALLINT, TypeCodec.smallInt());
-        BUILT_IN_CODECS_MAP.put(DataType.Name.TINYINT, TypeCodec.tinyInt());
-        BUILT_IN_CODECS_MAP.put(DataType.Name.DATE, TypeCodec.date());
-        BUILT_IN_CODECS_MAP.put(DataType.Name.TIME, TypeCodec.time());
-        BUILT_IN_CODECS_MAP.put(DataType.Name.DURATION, TypeCodec.duration());
-    }
-
-    // roughly sorted by popularity
-    private static final TypeCodec<?>[] BUILT_IN_CODECS = new TypeCodec<?>[]{
-            TypeCodec.varchar(), // must be declared before AsciiCodec so it gets chosen when CQL type not available
-            TypeCodec.uuid(), // must be declared before TimeUUIDCodec so it gets chosen when CQL type not available
-            TypeCodec.timeUUID(),
-            TypeCodec.timestamp(),
-            TypeCodec.cint(),
-            TypeCodec.bigint(),
-            TypeCodec.blob(),
-            TypeCodec.cdouble(),
-            TypeCodec.cfloat(),
-            TypeCodec.decimal(),
-            TypeCodec.varint(),
-            TypeCodec.inet(),
-            TypeCodec.cboolean(),
-            TypeCodec.smallInt(),
-            TypeCodec.tinyInt(),
-            TypeCodec.date(),
-            TypeCodec.time(),
-            TypeCodec.duration(),
-            TypeCodec.counter(),
-            TypeCodec.ascii(),
-            TypeCodec.json()
-    };
-
-    /**
-     * The default {@code CodecRegistry} instance.
-     * <p/>
-     * It will be shared among all {@link Cluster} instances that were not explicitly built with a different instance.
-     */
-    public static final CodecRegistry DEFAULT_INSTANCE = new CodecRegistry();
-
-    /**
-     * Cache key for the codecs cache.
-     */
-    private static final class CacheKey {
-
-        private final DataType cqlType;
-
-        private final TypeToken<?> javaType;
-
-        CacheKey(DataType cqlType, TypeToken<?> javaType) {
-            this.javaType = javaType;
-            this.cqlType = cqlType;
-        }
-
-        @Override
-        public boolean equals(Object o) {
-            if (this == o)
-                return true;
-            if (o == null || getClass() != o.getClass())
-                return false;
-            CacheKey cacheKey = (CacheKey) o;
-            return MoreObjects.equal(cqlType, cacheKey.cqlType) && MoreObjects.equal(javaType, cacheKey.javaType);
-        }
-
-        @Override
-        public int hashCode() {
-            return MoreObjects.hashCode(cqlType, javaType);
-        }
-
-=======
   private static final Logger logger = LoggerFactory.getLogger(CodecRegistry.class);
 
   private static final Map<DataType.Name, TypeCodec<?>> BUILT_IN_CODECS_MAP =
@@ -283,6 +205,7 @@
     BUILT_IN_CODECS_MAP.put(DataType.Name.DATE, TypeCodec.date());
     BUILT_IN_CODECS_MAP.put(DataType.Name.TIME, TypeCodec.time());
     BUILT_IN_CODECS_MAP.put(DataType.Name.DURATION, TypeCodec.duration());
+    BUILT_IN_CODECS_MAP.put(DataType.Name.JSON, TypeCodec.json());
   }
 
   // roughly sorted by popularity
@@ -311,7 +234,8 @@
         TypeCodec.time(),
         TypeCodec.duration(),
         TypeCodec.counter(),
-        TypeCodec.ascii()
+        TypeCodec.ascii(),
+        TypeCodec.json()
       };
 
   /**
@@ -341,7 +265,6 @@
       CacheKey cacheKey = (CacheKey) o;
       return MoreObjects.equal(cqlType, cacheKey.cqlType)
           && MoreObjects.equal(javaType, cacheKey.javaType);
->>>>>>> 5d6c974d
     }
 
     @Override
