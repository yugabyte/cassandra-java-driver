--- conflicted
+++ resolved
@@ -250,6 +250,16 @@
   }
 
   /**
+   * Return the default codec for the CQL type {@code json}. The returned codec maps the CQL type
+   * {@code json} into the Java type {@link String}. The returned instance is a singleton.
+   *
+   * @return the default codec for CQL type {@code json}.
+   */
+  public static TypeCodec<String> json() {
+    return JsonCodec.instance;
+  }
+
+  /**
    * Return the default codec for the CQL type {@code blob}. The returned codec maps the CQL type
    * {@code blob} into the Java type {@link ByteBuffer}. The returned instance is a singleton.
    *
@@ -753,34 +763,11 @@
       return value == null ? null : serializeNoBoxing(value, protocolVersion);
     }
 
-<<<<<<< HEAD
-    /**
-     * Return the default codec for the CQL type {@code json}.
-     * The returned codec maps the CQL type {@code json} into the Java type {@link String}.
-     * The returned instance is a singleton.
-     *
-     * @return the default codec for CQL type {@code json}.
-     */
-    public static TypeCodec<String> json() {
-        return JsonCodec.instance;
-    }
-
-    /**
-     * Return the default codec for the CQL type {@code blob}.
-     * The returned codec maps the CQL type {@code blob} into the Java type {@link ByteBuffer}.
-     * The returned instance is a singleton.
-     *
-     * @return the default codec for CQL type {@code blob}.
-     */
-    public static TypeCodec<ByteBuffer> blob() {
-        return BlobCodec.instance;
-=======
     @Override
     public Short deserialize(ByteBuffer bytes, ProtocolVersion protocolVersion) {
       return bytes == null || bytes.remaining() == 0
           ? null
           : deserializeNoBoxing(bytes, protocolVersion);
->>>>>>> 5d6c974d
     }
   }
 
@@ -952,7 +939,17 @@
     }
   }
 
-  /** This codec maps a CQL {@link DataType#ascii()} to a Java {@link String}. */
+  /** This codec maps a CQL {@link DataType#json()} to a Java {@link String}. */
+  private static class JsonCodec extends StringCodec {
+
+    private static final JsonCodec instance = new JsonCodec();
+
+    private JsonCodec() {
+      super(DataType.json(), Charset.forName("UTF-8"));
+    }
+  }
+
+  /** /** This codec maps a CQL {@link DataType#ascii()} to a Java {@link String}. */
   private static class AsciiCodec extends StringCodec {
 
     private static final AsciiCodec instance = new AsciiCodec();
@@ -1251,32 +1248,12 @@
       return bb;
     }
 
-<<<<<<< HEAD
-    /**
-     * This codec maps a CQL {@link DataType#json()} to a Java {@link String}.
-     */
-    private static class JsonCodec extends StringCodec {
-
-        private static final JsonCodec instance = new JsonCodec();
-
-        private JsonCodec() {
-            super(DataType.json(), Charset.forName("UTF-8"));
-        }
-
-    }
-
-    /**
-     * This codec maps a CQL {@link DataType#ascii()} to a Java {@link String}.
-     */
-    private static class AsciiCodec extends StringCodec {
-=======
     @Override
     public double deserializeNoBoxing(ByteBuffer bytes, ProtocolVersion protocolVersion) {
       if (bytes == null || bytes.remaining() == 0) return 0;
       if (bytes.remaining() != 8)
         throw new InvalidTypeException(
             "Invalid 64-bits double value, expecting 8 bytes but got " + bytes.remaining());
->>>>>>> 5d6c974d
 
       return bytes.getDouble(bytes.position());
     }
