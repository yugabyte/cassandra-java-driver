/*
 * Copyright DataStax, Inc.
 *
 * Licensed under the Apache License, Version 2.0 (the "License");
 * you may not use this file except in compliance with the License.
 * You may obtain a copy of the License at
 *
 * http://www.apache.org/licenses/LICENSE-2.0
 *
<<<<<<< HEAD
 *   Unless required by applicable law or agreed to in writing, software
 *   distributed under the License is distributed on an "AS IS" BASIS,
 *   WITHOUT WARRANTIES OR CONDITIONS OF ANY KIND, either express or implied.
 *   See the License for the specific language governing permissions and
 *   limitations under the License.
 *
 *   The following only applies to changes made to this file as part of YugaByte development.
 *
 *      Portions Copyright (c) YugaByte, Inc.
 *
 *   Licensed under the Apache License, Version 2.0 (the "License"); you may not use this file
 *   except in compliance with the License.  You may obtain a copy of the License at
 *
 *      http://www.apache.org/licenses/LICENSE-2.0
 *
 *   Unless required by applicable law or agreed to in writing, software distributed under the
 *   License is distributed on an "AS IS" BASIS, WITHOUT WARRANTIES OR CONDITIONS OF ANY KIND,
 *   either express or implied.  See the License for the specific language governing permissions
 *   and limitations under the License.
=======
 * Unless required by applicable law or agreed to in writing, software
 * distributed under the License is distributed on an "AS IS" BASIS,
 * WITHOUT WARRANTIES OR CONDITIONS OF ANY KIND, either express or implied.
 * See the License for the specific language governing permissions and
 * limitations under the License.
>>>>>>> 5d6c974d
 */
package com.datastax.driver.core;

import com.datastax.driver.core.exceptions.DriverInternalError;

public enum ConsistencyLevel {
  ANY(0),
  ONE(1),
  TWO(2),
  THREE(3),
  QUORUM(4),
  ALL(5),
  LOCAL_QUORUM(6),
  EACH_QUORUM(7),
  SERIAL(8),
  LOCAL_SERIAL(9),
  LOCAL_ONE(10);

  // Used by the native protocol
  final int code;
  private static final ConsistencyLevel[] codeIdx;

<<<<<<< HEAD
    // Aliases for YugaByte consistency levels.
    public static final ConsistencyLevel YB_CONSISTENT_PREFIX = ONE;
    public static final ConsistencyLevel YB_STRONG = QUORUM;

    // Used by the native protocol
    final int code;
    private static final ConsistencyLevel[] codeIdx;

    static {
        int maxCode = -1;
        for (ConsistencyLevel cl : ConsistencyLevel.values())
            maxCode = Math.max(maxCode, cl.code);
        codeIdx = new ConsistencyLevel[maxCode + 1];
        for (ConsistencyLevel cl : ConsistencyLevel.values()) {
            if (codeIdx[cl.code] != null)
                throw new IllegalStateException("Duplicate code");
            codeIdx[cl.code] = cl;
        }
    }

    private ConsistencyLevel(int code) {
        this.code = code;
=======
  static {
    int maxCode = -1;
    for (ConsistencyLevel cl : ConsistencyLevel.values()) maxCode = Math.max(maxCode, cl.code);
    codeIdx = new ConsistencyLevel[maxCode + 1];
    for (ConsistencyLevel cl : ConsistencyLevel.values()) {
      if (codeIdx[cl.code] != null) throw new IllegalStateException("Duplicate code");
      codeIdx[cl.code] = cl;
>>>>>>> 5d6c974d
    }
  }

  private ConsistencyLevel(int code) {
    this.code = code;
  }

<<<<<<< HEAD
    /**
     * Whether or not this consistency level applies to the local data-center only.
     *
     * @return whether this consistency level is {@code LOCAL_ONE} or {@code LOCAL_QUORUM}.
     */
    public boolean isDCLocal() {
        return this == LOCAL_ONE || this == LOCAL_QUORUM;
    }
  
    /** 
     * Whether or not this consistency level corresponds to YB strong consistency.
     * 
     * @return whether this consistency level is {@code QUORUM} or {@code LOCAL_ONE}.
     */
    public boolean isYBStrong() {
      return this == QUORUM || this == LOCAL_ONE;
    }
=======
  static ConsistencyLevel fromCode(int code) {
    if (code < 0 || code >= codeIdx.length)
      throw new DriverInternalError(String.format("Unknown code %d for a consistency level", code));
    return codeIdx[code];
  }
>>>>>>> 5d6c974d

  /**
   * Whether or not this consistency level applies to the local data-center only.
   *
   * @return whether this consistency level is {@code LOCAL_ONE}, {@code LOCAL_QUORUM}, or {@code
   *     LOCAL_SERIAL}.
   */
  public boolean isDCLocal() {
    return this == LOCAL_ONE || this == LOCAL_QUORUM || this == LOCAL_SERIAL;
  }

  /**
   * Whether or not this consistency level is serial, that is, applies only to the "paxos" phase of
   * a <a
   * href="https://docs.datastax.com/en/cassandra/2.1/cassandra/dml/dml_ltwt_transaction_c.html">Lightweight
   * transaction</a>.
   *
   * <p>Serial consistency levels are only meaningful when executing conditional updates ({@code
   * INSERT}, {@code UPDATE} or {@code DELETE} statements with an {@code IF} condition).
   *
   * <p>Two consistency levels belong to this category: {@link #SERIAL} and {@link #LOCAL_SERIAL}.
   *
   * @return whether this consistency level is {@link #SERIAL} or {@link #LOCAL_SERIAL}.
   * @see Statement#setSerialConsistencyLevel(ConsistencyLevel)
   * @see <a
   *     href="https://docs.datastax.com/en/cassandra/2.1/cassandra/dml/dml_ltwt_transaction_c.html">Lightweight
   *     transactions</a>
   */
  public boolean isSerial() {
    return this == SERIAL || this == LOCAL_SERIAL;
  }
}<|MERGE_RESOLUTION|>--- conflicted
+++ resolved
@@ -7,12 +7,11 @@
  *
  * http://www.apache.org/licenses/LICENSE-2.0
  *
-<<<<<<< HEAD
- *   Unless required by applicable law or agreed to in writing, software
- *   distributed under the License is distributed on an "AS IS" BASIS,
- *   WITHOUT WARRANTIES OR CONDITIONS OF ANY KIND, either express or implied.
- *   See the License for the specific language governing permissions and
- *   limitations under the License.
+ * Unless required by applicable law or agreed to in writing, software
+ * distributed under the License is distributed on an "AS IS" BASIS,
+ * WITHOUT WARRANTIES OR CONDITIONS OF ANY KIND, either express or implied.
+ * See the License for the specific language governing permissions and
+ * limitations under the License.
  *
  *   The following only applies to changes made to this file as part of YugaByte development.
  *
@@ -27,13 +26,6 @@
  *   License is distributed on an "AS IS" BASIS, WITHOUT WARRANTIES OR CONDITIONS OF ANY KIND,
  *   either express or implied.  See the License for the specific language governing permissions
  *   and limitations under the License.
-=======
- * Unless required by applicable law or agreed to in writing, software
- * distributed under the License is distributed on an "AS IS" BASIS,
- * WITHOUT WARRANTIES OR CONDITIONS OF ANY KIND, either express or implied.
- * See the License for the specific language governing permissions and
- * limitations under the License.
->>>>>>> 5d6c974d
  */
 package com.datastax.driver.core;
 
@@ -52,34 +44,14 @@
   LOCAL_SERIAL(9),
   LOCAL_ONE(10);
 
+  // Aliases for YugaByte consistency levels.
+  public static final ConsistencyLevel YB_CONSISTENT_PREFIX = ONE;
+  public static final ConsistencyLevel YB_STRONG = QUORUM;
+
   // Used by the native protocol
   final int code;
   private static final ConsistencyLevel[] codeIdx;
 
-<<<<<<< HEAD
-    // Aliases for YugaByte consistency levels.
-    public static final ConsistencyLevel YB_CONSISTENT_PREFIX = ONE;
-    public static final ConsistencyLevel YB_STRONG = QUORUM;
-
-    // Used by the native protocol
-    final int code;
-    private static final ConsistencyLevel[] codeIdx;
-
-    static {
-        int maxCode = -1;
-        for (ConsistencyLevel cl : ConsistencyLevel.values())
-            maxCode = Math.max(maxCode, cl.code);
-        codeIdx = new ConsistencyLevel[maxCode + 1];
-        for (ConsistencyLevel cl : ConsistencyLevel.values()) {
-            if (codeIdx[cl.code] != null)
-                throw new IllegalStateException("Duplicate code");
-            codeIdx[cl.code] = cl;
-        }
-    }
-
-    private ConsistencyLevel(int code) {
-        this.code = code;
-=======
   static {
     int maxCode = -1;
     for (ConsistencyLevel cl : ConsistencyLevel.values()) maxCode = Math.max(maxCode, cl.code);
@@ -87,7 +59,6 @@
     for (ConsistencyLevel cl : ConsistencyLevel.values()) {
       if (codeIdx[cl.code] != null) throw new IllegalStateException("Duplicate code");
       codeIdx[cl.code] = cl;
->>>>>>> 5d6c974d
     }
   }
 
@@ -95,31 +66,11 @@
     this.code = code;
   }
 
-<<<<<<< HEAD
-    /**
-     * Whether or not this consistency level applies to the local data-center only.
-     *
-     * @return whether this consistency level is {@code LOCAL_ONE} or {@code LOCAL_QUORUM}.
-     */
-    public boolean isDCLocal() {
-        return this == LOCAL_ONE || this == LOCAL_QUORUM;
-    }
-  
-    /** 
-     * Whether or not this consistency level corresponds to YB strong consistency.
-     * 
-     * @return whether this consistency level is {@code QUORUM} or {@code LOCAL_ONE}.
-     */
-    public boolean isYBStrong() {
-      return this == QUORUM || this == LOCAL_ONE;
-    }
-=======
   static ConsistencyLevel fromCode(int code) {
     if (code < 0 || code >= codeIdx.length)
       throw new DriverInternalError(String.format("Unknown code %d for a consistency level", code));
     return codeIdx[code];
   }
->>>>>>> 5d6c974d
 
   /**
    * Whether or not this consistency level applies to the local data-center only.
@@ -129,6 +80,15 @@
    */
   public boolean isDCLocal() {
     return this == LOCAL_ONE || this == LOCAL_QUORUM || this == LOCAL_SERIAL;
+  }
+
+  /**
+   * Whether or not this consistency level corresponds to YB strong consistency.
+   *
+   * @return whether this consistency level is {@code QUORUM} or {@code LOCAL_ONE}.
+   */
+  public boolean isYBStrong() {
+    return this == QUORUM || this == LOCAL_ONE;
   }
 
   /**
