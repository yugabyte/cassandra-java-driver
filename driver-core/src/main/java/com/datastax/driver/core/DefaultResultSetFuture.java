/*
 * Copyright DataStax, Inc.
 *
 * Licensed under the Apache License, Version 2.0 (the "License");
 * you may not use this file except in compliance with the License.
 * You may obtain a copy of the License at
 *
 * http://www.apache.org/licenses/LICENSE-2.0
 *
<<<<<<< HEAD
 *   Unless required by applicable law or agreed to in writing, software
 *   distributed under the License is distributed on an "AS IS" BASIS,
 *   WITHOUT WARRANTIES OR CONDITIONS OF ANY KIND, either express or implied.
 *   See the License for the specific language governing permissions and
 *   limitations under the License.
 *
 *   The following only applies to changes made to this file as part of YugaByte development.
 *
 *      Portions Copyright (c) YugaByte, Inc.
 *
 *   Licensed under the Apache License, Version 2.0 (the "License"); you may not use this file
 *   except in compliance with the License.  You may obtain a copy of the License at
 *
 *      http://www.apache.org/licenses/LICENSE-2.0
 *
 *   Unless required by applicable law or agreed to in writing, software distributed under the
 *   License is distributed on an "AS IS" BASIS, WITHOUT WARRANTIES OR CONDITIONS OF ANY KIND,
 *   either express or implied.  See the License for the specific language governing permissions
 *   and limitations under the License.
=======
 * Unless required by applicable law or agreed to in writing, software
 * distributed under the License is distributed on an "AS IS" BASIS,
 * WITHOUT WARRANTIES OR CONDITIONS OF ANY KIND, either express or implied.
 * See the License for the specific language governing permissions and
 * limitations under the License.
>>>>>>> 5d6c974d
 */
package com.datastax.driver.core;

import static com.datastax.driver.core.SchemaElement.KEYSPACE;

import com.datastax.driver.core.exceptions.ConnectionException;
import com.datastax.driver.core.exceptions.DriverInternalError;
import com.datastax.driver.core.exceptions.NoHostAvailableException;
import com.datastax.driver.core.exceptions.OperationTimedOutException;
import com.datastax.driver.core.exceptions.QueryExecutionException;
import com.datastax.driver.core.exceptions.QueryValidationException;
import com.google.common.util.concurrent.AbstractFuture;
import com.google.common.util.concurrent.Uninterruptibles;
import java.util.concurrent.ExecutionException;
import java.util.concurrent.TimeUnit;
import java.util.concurrent.TimeoutException;
import org.slf4j.Logger;
import org.slf4j.LoggerFactory;

/** Internal implementation of ResultSetFuture. */
class DefaultResultSetFuture extends AbstractFuture<ResultSet>
    implements ResultSetFuture, RequestHandler.Callback {

  private static final Logger logger = LoggerFactory.getLogger(ResultSetFuture.class);

  private final SessionManager session;
  private final ProtocolVersion protocolVersion;
  private final Message.Request request;
  private volatile RequestHandler handler;

  DefaultResultSetFuture(
      SessionManager session, ProtocolVersion protocolVersion, Message.Request request) {
    this.session = session;
    this.protocolVersion = protocolVersion;
    this.request = request;
  }

  @Override
  public void register(RequestHandler handler) {
    this.handler = handler;
  }

  @Override
  public Message.Request request() {
    return request;
  }

<<<<<<< HEAD
    @Override
    public void onSet(Connection connection, Message.Response response, ExecutionInfo info, Statement statement, long latency) {
        try {
            switch (response.type) {
                case RESULT:
                    Responses.Result rm = (Responses.Result) response;
                    switch (rm.kind) {
                        case SET_KEYSPACE:
                            final String ks = ((Responses.Result.SetKeyspace) rm).keyspace;
                            logger.debug("Handling SET_KEYSPACE: {} -> {}", session.poolsState.keyspace, ks);
                            // update the keyspace in this connection
                            connection.updateInternalKeyspace(ks);
                            // propagate the keyspace change to other connections
                            session.poolsState.setKeyspace(ks);
                            set(ArrayBackedResultSet.fromMessage(rm, session, protocolVersion, info, statement));
                            break;
                        case SCHEMA_CHANGE:
                            ResultSet rs = ArrayBackedResultSet.fromMessage(rm, session, protocolVersion, info, statement);
                            final Cluster.Manager cluster = session.cluster.manager;
                            if (!cluster.configuration.getQueryOptions().isMetadataEnabled()) {
                                cluster.waitForSchemaAgreementAndSignal(connection, this, rs);
                            } else {
                                Responses.Result.SchemaChange scc = (Responses.Result.SchemaChange) rm;
                                switch (scc.change) {
                                    case CREATED:
                                    case UPDATED:
                                        cluster.refreshSchemaAndSignal(connection, this, rs, scc.targetType, scc.targetKeyspace, scc.targetName, scc.targetSignature);
                                        break;
                                    case DROPPED:
                                        if (scc.targetType == KEYSPACE) {
                                            // If that the one keyspace we are logged in, reset to null (it shouldn't really happen but ...)
                                            // Note: Actually, Cassandra doesn't do that so we don't either as this could confuse prepared statements.
                                            // We'll add it back if CASSANDRA-5358 changes that behavior
                                            if (scc.targetKeyspace.equals(session.poolsState.keyspace))
                                                session.poolsState.setKeyspace(null);

                                            final KeyspaceMetadata removedKeyspace = cluster.metadata.removeKeyspace(scc.targetKeyspace);
                                            if (removedKeyspace != null) {
                                                cluster.executor.submit(new Runnable() {
                                                    @Override
                                                    public void run() {
                                                        cluster.metadata.triggerOnKeyspaceRemoved(removedKeyspace);
                                                    }
                                                });
                                            }
                                        } else {
                                            KeyspaceMetadata keyspace = session.cluster.manager.metadata.keyspaces.get(scc.targetKeyspace);
                                            if (keyspace == null) {
                                                logger.warn("Received a DROPPED notification for {} {}.{}, but this keyspace is unknown in our metadata",
                                                        scc.targetType, scc.targetKeyspace, scc.targetName);
                                            } else {
                                                switch (scc.targetType) {
                                                    case TABLE:
                                                        // we can't tell whether it's a table or a view,
                                                        // but since two objects cannot have the same name,
                                                        // try removing both
                                                        final TableMetadata removedTable = keyspace.removeTable(scc.targetName);
                                                        if (removedTable != null) {
                                                            cluster.executor.submit(new Runnable() {
                                                                @Override
                                                                public void run() {
                                                                    cluster.metadata.triggerOnTableRemoved(removedTable);
                                                                }
                                                            });
                                                        } else {
                                                            final MaterializedViewMetadata removedView = keyspace.removeMaterializedView(scc.targetName);
                                                            if (removedView != null) {
                                                                cluster.executor.submit(new Runnable() {
                                                                    @Override
                                                                    public void run() {
                                                                        cluster.metadata.triggerOnMaterializedViewRemoved(removedView);
                                                                    }
                                                                });
                                                            }
                                                        }
                                                        break;
                                                    case TYPE:
                                                        final UserType removedType = keyspace.removeUserType(scc.targetName);
                                                        if (removedType != null) {
                                                            cluster.executor.submit(new Runnable() {
                                                                @Override
                                                                public void run() {
                                                                    cluster.metadata.triggerOnUserTypeRemoved(removedType);
                                                                }
                                                            });
                                                        }
                                                        break;
                                                    case FUNCTION:
                                                        final FunctionMetadata removedFunction = keyspace.removeFunction(Metadata.fullFunctionName(scc.targetName, scc.targetSignature));
                                                        if (removedFunction != null) {
                                                            cluster.executor.submit(new Runnable() {
                                                                @Override
                                                                public void run() {
                                                                    cluster.metadata.triggerOnFunctionRemoved(removedFunction);
                                                                }
                                                            });
                                                        }
                                                        break;
                                                    case AGGREGATE:
                                                        final AggregateMetadata removedAggregate = keyspace.removeAggregate(Metadata.fullFunctionName(scc.targetName, scc.targetSignature));
                                                        if (removedAggregate != null) {
                                                            cluster.executor.submit(new Runnable() {
                                                                @Override
                                                                public void run() {
                                                                    cluster.metadata.triggerOnAggregateRemoved(removedAggregate);
                                                                }
                                                            });
                                                        }
                                                        break;
                                                }
                                            }
                                        }
                                        session.cluster.manager.waitForSchemaAgreementAndSignal(connection, this, rs);
                                        break;
                                    default:
                                        logger.info("Ignoring unknown schema change result");
                                        break;
                                }
=======
  @Override
  public void onSet(
      Connection connection,
      Message.Response response,
      ExecutionInfo info,
      Statement statement,
      long latency) {
    try {
      switch (response.type) {
        case RESULT:
          Responses.Result rm = (Responses.Result) response;
          switch (rm.kind) {
            case SET_KEYSPACE:
              // propagate the keyspace change to other connections
              session.poolsState.setKeyspace(((Responses.Result.SetKeyspace) rm).keyspace);
              set(ArrayBackedResultSet.fromMessage(rm, session, protocolVersion, info, statement));
              break;
            case SCHEMA_CHANGE:
              ResultSet rs =
                  ArrayBackedResultSet.fromMessage(rm, session, protocolVersion, info, statement);
              final Cluster.Manager cluster = session.cluster.manager;
              if (!cluster.configuration.getQueryOptions().isMetadataEnabled()) {
                cluster.waitForSchemaAgreementAndSignal(connection, this, rs);
              } else {
                Responses.Result.SchemaChange scc = (Responses.Result.SchemaChange) rm;
                switch (scc.change) {
                  case CREATED:
                  case UPDATED:
                    cluster.refreshSchemaAndSignal(
                        connection,
                        this,
                        rs,
                        scc.targetType,
                        scc.targetKeyspace,
                        scc.targetName,
                        scc.targetSignature);
                    break;
                  case DROPPED:
                    if (scc.targetType == KEYSPACE) {
                      // If that the one keyspace we are logged in, reset to null (it shouldn't
                      // really happen but ...)
                      // Note: Actually, Cassandra doesn't do that so we don't either as this could
                      // confuse prepared statements.
                      // We'll add it back if CASSANDRA-5358 changes that behavior
                      // if (scc.keyspace.equals(session.poolsState.keyspace))
                      //    session.poolsState.setKeyspace(null);
                      final KeyspaceMetadata removedKeyspace =
                          cluster.metadata.removeKeyspace(scc.targetKeyspace);
                      if (removedKeyspace != null) {
                        cluster.executor.submit(
                            new Runnable() {
                              @Override
                              public void run() {
                                cluster.metadata.triggerOnKeyspaceRemoved(removedKeyspace);
                              }
                            });
                      }
                    } else {
                      KeyspaceMetadata keyspace =
                          session.cluster.manager.metadata.keyspaces.get(scc.targetKeyspace);
                      if (keyspace == null) {
                        logger.warn(
                            "Received a DROPPED notification for {} {}.{}, but this keyspace is unknown in our metadata",
                            scc.targetType,
                            scc.targetKeyspace,
                            scc.targetName);
                      } else {
                        switch (scc.targetType) {
                          case TABLE:
                            // we can't tell whether it's a table or a view,
                            // but since two objects cannot have the same name,
                            // try removing both
                            final TableMetadata removedTable = keyspace.removeTable(scc.targetName);
                            if (removedTable != null) {
                              cluster.executor.submit(
                                  new Runnable() {
                                    @Override
                                    public void run() {
                                      cluster.metadata.triggerOnTableRemoved(removedTable);
                                    }
                                  });
                            } else {
                              final MaterializedViewMetadata removedView =
                                  keyspace.removeMaterializedView(scc.targetName);
                              if (removedView != null) {
                                cluster.executor.submit(
                                    new Runnable() {
                                      @Override
                                      public void run() {
                                        cluster.metadata.triggerOnMaterializedViewRemoved(
                                            removedView);
                                      }
                                    });
                              }
                            }
                            break;
                          case TYPE:
                            final UserType removedType = keyspace.removeUserType(scc.targetName);
                            if (removedType != null) {
                              cluster.executor.submit(
                                  new Runnable() {
                                    @Override
                                    public void run() {
                                      cluster.metadata.triggerOnUserTypeRemoved(removedType);
                                    }
                                  });
>>>>>>> 5d6c974d
                            }
                            break;
                          case FUNCTION:
                            final FunctionMetadata removedFunction =
                                keyspace.removeFunction(
                                    Metadata.fullFunctionName(scc.targetName, scc.targetSignature));
                            if (removedFunction != null) {
                              cluster.executor.submit(
                                  new Runnable() {
                                    @Override
                                    public void run() {
                                      cluster.metadata.triggerOnFunctionRemoved(removedFunction);
                                    }
                                  });
                            }
                            break;
                          case AGGREGATE:
                            final AggregateMetadata removedAggregate =
                                keyspace.removeAggregate(
                                    Metadata.fullFunctionName(scc.targetName, scc.targetSignature));
                            if (removedAggregate != null) {
                              cluster.executor.submit(
                                  new Runnable() {
                                    @Override
                                    public void run() {
                                      cluster.metadata.triggerOnAggregateRemoved(removedAggregate);
                                    }
                                  });
                            }
                            break;
                        }
                      }
                    }
                    session.cluster.manager.waitForSchemaAgreementAndSignal(connection, this, rs);
                    break;
                  default:
                    logger.info("Ignoring unknown schema change result");
                    break;
                }
              }
              break;
            default:
              set(ArrayBackedResultSet.fromMessage(rm, session, protocolVersion, info, statement));
              break;
          }
          break;
        case ERROR:
          setException(((Responses.Error) response).asException(connection.endPoint));
          break;
        default:
          // This mean we have probably have a bad node, so defunct the connection
          connection.defunct(
              new ConnectionException(
                  connection.endPoint, String.format("Got unexpected %s response", response.type)));
          setException(
              new DriverInternalError(
                  String.format(
                      "Got unexpected %s response from %s", response.type, connection.endPoint)));
          break;
      }
    } catch (Throwable e) {
      // If we get a bug here, the client will not get it, so better forwarding the error
      setException(
          new DriverInternalError(
              "Unexpected error while processing response from " + connection.endPoint, e));
    }
  }

  @Override
  public void onSet(
      Connection connection, Message.Response response, long latency, int retryCount) {
    // This is only called for internal calls (i.e, when the callback is not wrapped in
    // ResponseHandler),
    // so don't bother with ExecutionInfo.
    onSet(connection, response, null, null, latency);
  }

  @Override
  public void onException(
      Connection connection, Exception exception, long latency, int retryCount) {
    setException(exception);
  }

  @Override
  public boolean onTimeout(Connection connection, long latency, int retryCount) {
    // This is only called for internal calls (i.e, when the future is not wrapped in
    // RequestHandler).
    // So just set an exception for the final result, which should be handled correctly by said
    // internal call.
    setException(new OperationTimedOutException(connection.endPoint));
    return true;
  }

  // We sometimes need (in the driver) to set the future from outside this class,
  // but AbstractFuture#set is protected so this method. We don't want it public
  // however, no particular reason to give users rope to hang themselves.
  void setResult(ResultSet rs) {
    set(rs);
  }

  /**
   * Waits for the query to return and return its result.
   *
   * <p>This method is usually more convenient than {@link #get} because it:
   *
   * <ul>
   *   <li>Waits for the result uninterruptibly, and so doesn't throw {@link InterruptedException}.
   *   <li>Returns meaningful exceptions, instead of having to deal with ExecutionException.
   * </ul>
   *
   * As such, it is the preferred way to get the future result.
   *
   * @throws NoHostAvailableException if no host in the cluster can be contacted successfully to
   *     execute this query.
   * @throws QueryExecutionException if the query triggered an execution exception, that is an
   *     exception thrown by Cassandra when it cannot execute the query with the requested
   *     consistency level successfully.
   * @throws QueryValidationException if the query is invalid (syntax error, unauthorized or any
   *     other validation problem).
   */
  @Override
  public ResultSet getUninterruptibly() {
    try {
      return Uninterruptibles.getUninterruptibly(this);
    } catch (ExecutionException e) {
      throw DriverThrowables.propagateCause(e);
    }
  }

  /**
   * Waits for the provided time for the query to return and return its result if available.
   *
   * <p>This method is usually more convenient than {@link #get} because it:
   *
   * <ul>
   *   <li>Waits for the result uninterruptibly, and so doesn't throw {@link InterruptedException}.
   *   <li>Returns meaningful exceptions, instead of having to deal with ExecutionException.
   * </ul>
   *
   * As such, it is the preferred way to get the future result.
   *
   * @throws NoHostAvailableException if no host in the cluster can be contacted successfully to
   *     execute this query.
   * @throws QueryExecutionException if the query triggered an execution exception, that is an
   *     exception thrown by Cassandra when it cannot execute the query with the requested
   *     consistency level successfully.
   * @throws QueryValidationException if the query if invalid (syntax error, unauthorized or any
   *     other validation problem).
   * @throws TimeoutException if the wait timed out (Note that this is different from a Cassandra
   *     timeout, which is a {@code QueryExecutionException}).
   */
  @Override
  public ResultSet getUninterruptibly(long timeout, TimeUnit unit) throws TimeoutException {
    try {
      return Uninterruptibles.getUninterruptibly(this, timeout, unit);
    } catch (ExecutionException e) {
      throw DriverThrowables.propagateCause(e);
    }
  }

  /**
   * Attempts to cancel the execution of the request corresponding to this
   * future. This attempt will fail if the request has already returned.
   * <p/>
   * Please note that this only cancels the request driver side, but nothing
   * is done to interrupt the execution of the request Cassandra side (and that even
   * if {@code mayInterruptIfRunning} is true) since  Cassandra does not
   * support such interruption.
   * <p/>
   * This method can be used to ensure no more work is performed driver side
   * (which, while it doesn't include stopping a request already submitted
   * to a Cassandra node, may include not retrying another Cassandra host on
   * failure/timeout) if the ResultSet is not going to be retried. Typically,
   * the code to wait for a request result for a maximum of 1 second could
   * look like:
   * <pre>
   *   ResultSetFuture future = session.executeAsync(...some query...);
   *   try {
   *       ResultSet result = future.get(1, TimeUnit.SECONDS);
   *       ... process result ...
   *   } catch (TimeoutException e) {
   *       future.cancel(true); // Ensure any resource used by this query driver
   *                            // side is released immediately
   *       ... handle timeout ...
   *   }
   * <pre>
   *
   * @param mayInterruptIfRunning the value of this parameter is currently
   *                              ignored.
   * @return {@code false} if the future could not be cancelled (it has already
   * completed normally); {@code true} otherwise.
   */
  @Override
  public boolean cancel(boolean mayInterruptIfRunning) {
    if (!super.cancel(mayInterruptIfRunning)) return false;

    if (handler != null) {
      handler.cancel();
    }
    return true;
  }

  @Override
  public int retryCount() {
    // This is only called for internal calls (i.e, when the future is not wrapped in
    // RequestHandler).
    // There is no retry logic in that case, so the value does not really matter.
    return 0;
  }
}<|MERGE_RESOLUTION|>--- conflicted
+++ resolved
@@ -7,33 +7,25 @@
  *
  * http://www.apache.org/licenses/LICENSE-2.0
  *
-<<<<<<< HEAD
- *   Unless required by applicable law or agreed to in writing, software
- *   distributed under the License is distributed on an "AS IS" BASIS,
- *   WITHOUT WARRANTIES OR CONDITIONS OF ANY KIND, either express or implied.
- *   See the License for the specific language governing permissions and
- *   limitations under the License.
- *
- *   The following only applies to changes made to this file as part of YugaByte development.
- *
- *      Portions Copyright (c) YugaByte, Inc.
- *
- *   Licensed under the Apache License, Version 2.0 (the "License"); you may not use this file
- *   except in compliance with the License.  You may obtain a copy of the License at
- *
- *      http://www.apache.org/licenses/LICENSE-2.0
- *
- *   Unless required by applicable law or agreed to in writing, software distributed under the
- *   License is distributed on an "AS IS" BASIS, WITHOUT WARRANTIES OR CONDITIONS OF ANY KIND,
- *   either express or implied.  See the License for the specific language governing permissions
- *   and limitations under the License.
-=======
  * Unless required by applicable law or agreed to in writing, software
  * distributed under the License is distributed on an "AS IS" BASIS,
  * WITHOUT WARRANTIES OR CONDITIONS OF ANY KIND, either express or implied.
  * See the License for the specific language governing permissions and
  * limitations under the License.
->>>>>>> 5d6c974d
+ *
+ *   The following only applies to changes made to this file as part of YugaByte development.
+ *
+ *      Portions Copyright (c) YugaByte, Inc.
+ *
+ *   Licensed under the Apache License, Version 2.0 (the "License"); you may not use this file
+ *   except in compliance with the License.  You may obtain a copy of the License at
+ *
+ *      http://www.apache.org/licenses/LICENSE-2.0
+ *
+ *   Unless required by applicable law or agreed to in writing, software distributed under the
+ *   License is distributed on an "AS IS" BASIS, WITHOUT WARRANTIES OR CONDITIONS OF ANY KIND,
+ *   either express or implied.  See the License for the specific language governing permissions
+ *   and limitations under the License.
  */
 package com.datastax.driver.core;
 
@@ -81,126 +73,6 @@
     return request;
   }
 
-<<<<<<< HEAD
-    @Override
-    public void onSet(Connection connection, Message.Response response, ExecutionInfo info, Statement statement, long latency) {
-        try {
-            switch (response.type) {
-                case RESULT:
-                    Responses.Result rm = (Responses.Result) response;
-                    switch (rm.kind) {
-                        case SET_KEYSPACE:
-                            final String ks = ((Responses.Result.SetKeyspace) rm).keyspace;
-                            logger.debug("Handling SET_KEYSPACE: {} -> {}", session.poolsState.keyspace, ks);
-                            // update the keyspace in this connection
-                            connection.updateInternalKeyspace(ks);
-                            // propagate the keyspace change to other connections
-                            session.poolsState.setKeyspace(ks);
-                            set(ArrayBackedResultSet.fromMessage(rm, session, protocolVersion, info, statement));
-                            break;
-                        case SCHEMA_CHANGE:
-                            ResultSet rs = ArrayBackedResultSet.fromMessage(rm, session, protocolVersion, info, statement);
-                            final Cluster.Manager cluster = session.cluster.manager;
-                            if (!cluster.configuration.getQueryOptions().isMetadataEnabled()) {
-                                cluster.waitForSchemaAgreementAndSignal(connection, this, rs);
-                            } else {
-                                Responses.Result.SchemaChange scc = (Responses.Result.SchemaChange) rm;
-                                switch (scc.change) {
-                                    case CREATED:
-                                    case UPDATED:
-                                        cluster.refreshSchemaAndSignal(connection, this, rs, scc.targetType, scc.targetKeyspace, scc.targetName, scc.targetSignature);
-                                        break;
-                                    case DROPPED:
-                                        if (scc.targetType == KEYSPACE) {
-                                            // If that the one keyspace we are logged in, reset to null (it shouldn't really happen but ...)
-                                            // Note: Actually, Cassandra doesn't do that so we don't either as this could confuse prepared statements.
-                                            // We'll add it back if CASSANDRA-5358 changes that behavior
-                                            if (scc.targetKeyspace.equals(session.poolsState.keyspace))
-                                                session.poolsState.setKeyspace(null);
-
-                                            final KeyspaceMetadata removedKeyspace = cluster.metadata.removeKeyspace(scc.targetKeyspace);
-                                            if (removedKeyspace != null) {
-                                                cluster.executor.submit(new Runnable() {
-                                                    @Override
-                                                    public void run() {
-                                                        cluster.metadata.triggerOnKeyspaceRemoved(removedKeyspace);
-                                                    }
-                                                });
-                                            }
-                                        } else {
-                                            KeyspaceMetadata keyspace = session.cluster.manager.metadata.keyspaces.get(scc.targetKeyspace);
-                                            if (keyspace == null) {
-                                                logger.warn("Received a DROPPED notification for {} {}.{}, but this keyspace is unknown in our metadata",
-                                                        scc.targetType, scc.targetKeyspace, scc.targetName);
-                                            } else {
-                                                switch (scc.targetType) {
-                                                    case TABLE:
-                                                        // we can't tell whether it's a table or a view,
-                                                        // but since two objects cannot have the same name,
-                                                        // try removing both
-                                                        final TableMetadata removedTable = keyspace.removeTable(scc.targetName);
-                                                        if (removedTable != null) {
-                                                            cluster.executor.submit(new Runnable() {
-                                                                @Override
-                                                                public void run() {
-                                                                    cluster.metadata.triggerOnTableRemoved(removedTable);
-                                                                }
-                                                            });
-                                                        } else {
-                                                            final MaterializedViewMetadata removedView = keyspace.removeMaterializedView(scc.targetName);
-                                                            if (removedView != null) {
-                                                                cluster.executor.submit(new Runnable() {
-                                                                    @Override
-                                                                    public void run() {
-                                                                        cluster.metadata.triggerOnMaterializedViewRemoved(removedView);
-                                                                    }
-                                                                });
-                                                            }
-                                                        }
-                                                        break;
-                                                    case TYPE:
-                                                        final UserType removedType = keyspace.removeUserType(scc.targetName);
-                                                        if (removedType != null) {
-                                                            cluster.executor.submit(new Runnable() {
-                                                                @Override
-                                                                public void run() {
-                                                                    cluster.metadata.triggerOnUserTypeRemoved(removedType);
-                                                                }
-                                                            });
-                                                        }
-                                                        break;
-                                                    case FUNCTION:
-                                                        final FunctionMetadata removedFunction = keyspace.removeFunction(Metadata.fullFunctionName(scc.targetName, scc.targetSignature));
-                                                        if (removedFunction != null) {
-                                                            cluster.executor.submit(new Runnable() {
-                                                                @Override
-                                                                public void run() {
-                                                                    cluster.metadata.triggerOnFunctionRemoved(removedFunction);
-                                                                }
-                                                            });
-                                                        }
-                                                        break;
-                                                    case AGGREGATE:
-                                                        final AggregateMetadata removedAggregate = keyspace.removeAggregate(Metadata.fullFunctionName(scc.targetName, scc.targetSignature));
-                                                        if (removedAggregate != null) {
-                                                            cluster.executor.submit(new Runnable() {
-                                                                @Override
-                                                                public void run() {
-                                                                    cluster.metadata.triggerOnAggregateRemoved(removedAggregate);
-                                                                }
-                                                            });
-                                                        }
-                                                        break;
-                                                }
-                                            }
-                                        }
-                                        session.cluster.manager.waitForSchemaAgreementAndSignal(connection, this, rs);
-                                        break;
-                                    default:
-                                        logger.info("Ignoring unknown schema change result");
-                                        break;
-                                }
-=======
   @Override
   public void onSet(
       Connection connection,
@@ -214,8 +86,12 @@
           Responses.Result rm = (Responses.Result) response;
           switch (rm.kind) {
             case SET_KEYSPACE:
+              final String ks = ((Responses.Result.SetKeyspace) rm).keyspace;
+              logger.debug("Handling SET_KEYSPACE: {} -> {}", session.poolsState.keyspace, ks);
+              // update the keyspace in this connection
+              connection.updateInternalKeyspace(ks);
               // propagate the keyspace change to other connections
-              session.poolsState.setKeyspace(((Responses.Result.SetKeyspace) rm).keyspace);
+              session.poolsState.setKeyspace(ks);
               set(ArrayBackedResultSet.fromMessage(rm, session, protocolVersion, info, statement));
               break;
             case SCHEMA_CHANGE:
@@ -245,7 +121,8 @@
                       // Note: Actually, Cassandra doesn't do that so we don't either as this could
                       // confuse prepared statements.
                       // We'll add it back if CASSANDRA-5358 changes that behavior
-                      // if (scc.keyspace.equals(session.poolsState.keyspace))
+                      if (scc.targetKeyspace.equals(session.poolsState.keyspace))
+                        session.poolsState.setKeyspace(null);
                       //    session.poolsState.setKeyspace(null);
                       final KeyspaceMetadata removedKeyspace =
                           cluster.metadata.removeKeyspace(scc.targetKeyspace);
@@ -307,7 +184,6 @@
                                       cluster.metadata.triggerOnUserTypeRemoved(removedType);
                                     }
                                   });
->>>>>>> 5d6c974d
                             }
                             break;
                           case FUNCTION:
