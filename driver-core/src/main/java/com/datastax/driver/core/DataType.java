--- conflicted
+++ resolved
@@ -30,73 +30,6 @@
 /** Data types supported by cassandra. */
 public abstract class DataType {
 
-<<<<<<< HEAD
-    /**
-     * The CQL type name.
-     */
-    public enum Name {
-
-        CUSTOM(0),
-        ASCII(1),
-        BIGINT(2),
-        BLOB(3),
-        BOOLEAN(4),
-        COUNTER(5),
-        DECIMAL(6),
-        DOUBLE(7),
-        FLOAT(8),
-        INT(9),
-        TEXT(10) {
-            @Override
-            public boolean isCompatibleWith(Name that) {
-                return this == that || that == VARCHAR;
-            }
-        },
-        TIMESTAMP(11),
-        UUID(12),
-        VARCHAR(13) {
-            @Override
-            public boolean isCompatibleWith(Name that) {
-                return this == that || that == TEXT;
-            }
-        },
-        VARINT(14),
-        TIMEUUID(15),
-        INET(16),
-        DATE(17, ProtocolVersion.V4),
-        TIME(18, ProtocolVersion.V4),
-        SMALLINT(19, ProtocolVersion.V4),
-        TINYINT(20, ProtocolVersion.V4),
-        DURATION(21, ProtocolVersion.V5),
-        LIST(32),
-        MAP(33),
-        SET(34),
-        UDT(48, ProtocolVersion.V3),
-        TUPLE(49, ProtocolVersion.V3),
-        JSON(128); // Yugabyte specific types start here
-
-        final int protocolId;
-
-        final ProtocolVersion minProtocolVersion;
-
-        private static final Name[] nameToIds;
-
-        static {
-            int maxCode = -1;
-            for (Name name : Name.values())
-                maxCode = Math.max(maxCode, name.protocolId);
-            nameToIds = new Name[maxCode + 1];
-            for (Name name : Name.values()) {
-                if (nameToIds[name.protocolId] != null)
-                    throw new IllegalStateException("Duplicate Id");
-                nameToIds[name.protocolId] = name;
-            }
-        }
-
-        private Name(int protocolId) {
-            this(protocolId, ProtocolVersion.V1);
-        }
-=======
   /** The CQL type name. */
   public enum Name {
     CUSTOM(0),
@@ -135,14 +68,14 @@
     MAP(33),
     SET(34),
     UDT(48, ProtocolVersion.V3),
-    TUPLE(49, ProtocolVersion.V3);
+    TUPLE(49, ProtocolVersion.V3),
+    JSON(128); // Yugabyte specific types start here
 
     final int protocolId;
 
     final ProtocolVersion minProtocolVersion;
 
     private static final Name[] nameToIds;
->>>>>>> 5d6c974d
 
     static {
       int maxCode = -1;
@@ -202,6 +135,7 @@
     primitiveTypeMap.put(Name.INET, new DataType.NativeType(Name.INET));
     primitiveTypeMap.put(Name.INT, new DataType.NativeType(Name.INT));
     primitiveTypeMap.put(Name.TEXT, new DataType.NativeType(Name.TEXT));
+    primitiveTypeMap.put(Name.JSON, new DataType.NativeType(Name.JSON));
     primitiveTypeMap.put(Name.TIMESTAMP, new DataType.NativeType(Name.TIMESTAMP));
     primitiveTypeMap.put(Name.UUID, new DataType.NativeType(Name.UUID));
     primitiveTypeMap.put(Name.VARCHAR, new DataType.NativeType(Name.VARCHAR));
@@ -255,93 +189,12 @@
           DataType fieldType = decode(buffer, protocolVersion, codecRegistry);
           fields.add(new UserType.Field(fieldName, fieldType));
         }
-<<<<<<< HEAD
-    }
-
-    private static final Map<Name, DataType> primitiveTypeMap = new EnumMap<Name, DataType>(Name.class);
-
-    static {
-        primitiveTypeMap.put(Name.ASCII, new DataType.NativeType(Name.ASCII));
-        primitiveTypeMap.put(Name.BIGINT, new DataType.NativeType(Name.BIGINT));
-        primitiveTypeMap.put(Name.BLOB, new DataType.NativeType(Name.BLOB));
-        primitiveTypeMap.put(Name.BOOLEAN, new DataType.NativeType(Name.BOOLEAN));
-        primitiveTypeMap.put(Name.COUNTER, new DataType.NativeType(Name.COUNTER));
-        primitiveTypeMap.put(Name.DECIMAL, new DataType.NativeType(Name.DECIMAL));
-        primitiveTypeMap.put(Name.DOUBLE, new DataType.NativeType(Name.DOUBLE));
-        primitiveTypeMap.put(Name.FLOAT, new DataType.NativeType(Name.FLOAT));
-        primitiveTypeMap.put(Name.INET, new DataType.NativeType(Name.INET));
-        primitiveTypeMap.put(Name.INT, new DataType.NativeType(Name.INT));
-        primitiveTypeMap.put(Name.TEXT, new DataType.NativeType(Name.TEXT));
-        primitiveTypeMap.put(Name.JSON, new DataType.NativeType(Name.JSON));
-        primitiveTypeMap.put(Name.TIMESTAMP, new DataType.NativeType(Name.TIMESTAMP));
-        primitiveTypeMap.put(Name.UUID, new DataType.NativeType(Name.UUID));
-        primitiveTypeMap.put(Name.VARCHAR, new DataType.NativeType(Name.VARCHAR));
-        primitiveTypeMap.put(Name.VARINT, new DataType.NativeType(Name.VARINT));
-        primitiveTypeMap.put(Name.TIMEUUID, new DataType.NativeType(Name.TIMEUUID));
-        primitiveTypeMap.put(Name.SMALLINT, new DataType.NativeType(Name.SMALLINT));
-        primitiveTypeMap.put(Name.TINYINT, new DataType.NativeType(Name.TINYINT));
-        primitiveTypeMap.put(Name.DATE, new DataType.NativeType(Name.DATE));
-        primitiveTypeMap.put(Name.TIME, new DataType.NativeType(Name.TIME));
-        primitiveTypeMap.put(Name.DURATION, new DataType.NativeType(Name.DURATION));
-    }
-
-    private static final Set<DataType> primitiveTypeSet = ImmutableSet.copyOf(primitiveTypeMap.values());
-
-    protected final DataType.Name name;
-
-    protected DataType(DataType.Name name) {
-        this.name = name;
-    }
-
-    static DataType decode(ByteBuf buffer, ProtocolVersion protocolVersion, CodecRegistry codecRegistry) {
-        Name name = Name.fromProtocolId(buffer.readUnsignedShort());
-        switch (name) {
-            case CUSTOM:
-                String className = CBUtil.readString(buffer);
-                if (DataTypeClassNameParser.isDuration(className)) {
-                    return DataType.duration();
-                } else if (DataTypeClassNameParser.isUserType(className) ||
-                        DataTypeClassNameParser.isTupleType(className)) {
-                    return DataTypeClassNameParser.parseOne(className, protocolVersion, codecRegistry);
-                } else {
-                    return custom(className);
-                }
-            case LIST:
-                return list(decode(buffer, protocolVersion, codecRegistry));
-            case SET:
-                return set(decode(buffer, protocolVersion, codecRegistry));
-            case MAP:
-                DataType keys = decode(buffer, protocolVersion, codecRegistry);
-                DataType values = decode(buffer, protocolVersion, codecRegistry);
-                return map(keys, values);
-            case UDT:
-                String keyspace = CBUtil.readString(buffer);
-                String type = CBUtil.readString(buffer);
-                int nFields = buffer.readShort() & 0xffff;
-                List<UserType.Field> fields = new ArrayList<UserType.Field>(nFields);
-                for (int i = 0; i < nFields; i++) {
-                    String fieldName = CBUtil.readString(buffer);
-                    DataType fieldType = decode(buffer, protocolVersion, codecRegistry);
-                    fields.add(new UserType.Field(fieldName, fieldType));
-                }
-                return new UserType(keyspace, type, false, fields, protocolVersion, codecRegistry);
-            case TUPLE:
-                nFields = buffer.readShort() & 0xffff;
-                List<DataType> types = new ArrayList<DataType>(nFields);
-                for (int i = 0; i < nFields; i++) {
-                    types.add(decode(buffer, protocolVersion, codecRegistry));
-                }
-                return new TupleType(types, protocolVersion, codecRegistry);
-            default:
-                return primitiveTypeMap.get(name);
-=======
         return new UserType(keyspace, type, false, fields, protocolVersion, codecRegistry);
       case TUPLE:
         nFields = buffer.readShort() & 0xffff;
         List<DataType> types = new ArrayList<DataType>(nFields);
         for (int i = 0; i < nFields; i++) {
           types.add(decode(buffer, protocolVersion, codecRegistry));
->>>>>>> 5d6c974d
         }
         return new TupleType(types, protocolVersion, codecRegistry);
       default:
@@ -464,6 +317,15 @@
    */
   public static DataType text() {
     return primitiveTypeMap.get(Name.TEXT);
+  }
+
+  /**
+   * Returns the JSON type.
+   *
+   * @return The JSON type.
+   */
+  public static DataType json() {
+    return primitiveTypeMap.get(Name.JSON);
   }
 
   /**
@@ -792,222 +654,9 @@
       return typeArguments;
     }
 
-<<<<<<< HEAD
-    /**
-     * Returns the ASCII type.
-     *
-     * @return The ASCII type.
-     */
-    public static DataType ascii() {
-        return primitiveTypeMap.get(Name.ASCII);
-    }
-
-    /**
-     * Returns the BIGINT type.
-     *
-     * @return The BIGINT type.
-     */
-    public static DataType bigint() {
-        return primitiveTypeMap.get(Name.BIGINT);
-    }
-
-    /**
-     * Returns the BLOB type.
-     *
-     * @return The BLOB type.
-     */
-    public static DataType blob() {
-        return primitiveTypeMap.get(Name.BLOB);
-    }
-
-    /**
-     * Returns the BOOLEAN type.
-     *
-     * @return The BOOLEAN type.
-     */
-    public static DataType cboolean() {
-        return primitiveTypeMap.get(Name.BOOLEAN);
-    }
-
-    /**
-     * Returns the COUNTER type.
-     *
-     * @return The COUNTER type.
-     */
-    public static DataType counter() {
-        return primitiveTypeMap.get(Name.COUNTER);
-    }
-
-    /**
-     * Returns the DECIMAL type.
-     *
-     * @return The DECIMAL type.
-     */
-    public static DataType decimal() {
-        return primitiveTypeMap.get(Name.DECIMAL);
-    }
-
-    /**
-     * Returns the DOUBLE type.
-     *
-     * @return The DOUBLE type.
-     */
-    public static DataType cdouble() {
-        return primitiveTypeMap.get(Name.DOUBLE);
-    }
-
-    /**
-     * Returns the FLOAT type.
-     *
-     * @return The FLOAT type.
-     */
-    public static DataType cfloat() {
-        return primitiveTypeMap.get(Name.FLOAT);
-    }
-
-    /**
-     * Returns the INET type.
-     *
-     * @return The INET type.
-     */
-    public static DataType inet() {
-        return primitiveTypeMap.get(Name.INET);
-    }
-
-    /**
-     * Returns the TINYINT type.
-     *
-     * @return The TINYINT type.
-     */
-    public static DataType tinyint() {
-        return primitiveTypeMap.get(Name.TINYINT);
-    }
-
-    /**
-     * Returns the SMALLINT type.
-     *
-     * @return The SMALLINT type.
-     */
-    public static DataType smallint() {
-        return primitiveTypeMap.get(Name.SMALLINT);
-    }
-
-    /**
-     * Returns the INT type.
-     *
-     * @return The INT type.
-     */
-    public static DataType cint() {
-        return primitiveTypeMap.get(Name.INT);
-    }
-
-    /**
-     * Returns the TEXT type.
-     *
-     * @return The TEXT type.
-     */
-    public static DataType text() {
-        return primitiveTypeMap.get(Name.TEXT);
-    }
-
-    /**
-     * Returns the JSON type.
-     *
-     * @return The JSON type.
-     */
-    public static DataType json() {
-        return primitiveTypeMap.get(Name.JSON);
-    }
-
-    /**
-     * Returns the TIMESTAMP type.
-     *
-     * @return The TIMESTAMP type.
-     */
-    public static DataType timestamp() {
-        return primitiveTypeMap.get(Name.TIMESTAMP);
-    }
-
-    /**
-     * Returns the DATE type.
-     *
-     * @return The DATE type.
-     */
-    public static DataType date() {
-        return primitiveTypeMap.get(Name.DATE);
-    }
-
-    /**
-     * Returns the TIME type.
-     *
-     * @return The TIME type.
-     */
-    public static DataType time() {
-        return primitiveTypeMap.get(Name.TIME);
-    }
-
-    /**
-     * Returns the UUID type.
-     *
-     * @return The UUID type.
-     */
-    public static DataType uuid() {
-        return primitiveTypeMap.get(Name.UUID);
-    }
-
-    /**
-     * Returns the VARCHAR type.
-     *
-     * @return The VARCHAR type.
-     */
-    public static DataType varchar() {
-        return primitiveTypeMap.get(Name.VARCHAR);
-    }
-
-    /**
-     * Returns the VARINT type.
-     *
-     * @return The VARINT type.
-     */
-    public static DataType varint() {
-        return primitiveTypeMap.get(Name.VARINT);
-    }
-
-    /**
-     * Returns the TIMEUUID type.
-     *
-     * @return The TIMEUUID type.
-     */
-    public static DataType timeuuid() {
-        return primitiveTypeMap.get(Name.TIMEUUID);
-    }
-
-    /**
-     * Returns the type of lists of {@code elementType} elements.
-     *
-     * @param elementType the type of the list elements.
-     * @param frozen      whether the list is frozen.
-     * @return the type of lists of {@code elementType} elements.
-     */
-    public static CollectionType list(DataType elementType, boolean frozen) {
-        return new DataType.CollectionType(Name.LIST, ImmutableList.of(elementType), frozen);
-    }
-
-    /**
-     * Returns the type of "not frozen" lists of {@code elementType} elements.
-     * <p/>
-     * This is a shorthand for {@code list(elementType, false);}.
-     *
-     * @param elementType the type of the list elements.
-     * @return the type of "not frozen" lists of {@code elementType} elements.
-     */
-    public static CollectionType list(DataType elementType) {
-        return list(elementType, false);
-=======
     @Override
     public final int hashCode() {
       return MoreObjects.hashCode(name, typeArguments);
->>>>>>> 5d6c974d
     }
 
     @Override
