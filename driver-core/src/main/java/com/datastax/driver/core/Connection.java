--- conflicted
+++ resolved
@@ -82,12 +82,8 @@
     volatile Channel channel;
     private final Factory factory;
 
-<<<<<<< HEAD
-    private final Dispatcher dispatcher;
-=======
     @VisibleForTesting
-    final Dispatcher dispatcher = new Dispatcher();
->>>>>>> 030582bb
+    final Dispatcher dispatcher;
 
     // Used by connection pooling to count how many requests are "in flight" on that connection.
     public final AtomicInteger inFlight = new AtomicInteger(0);
