/*
 *      Copyright (C) 2012-2015 DataStax Inc.
 *
 *   Licensed under the Apache License, Version 2.0 (the "License");
 *   you may not use this file except in compliance with the License.
 *   You may obtain a copy of the License at
 *
 *      http://www.apache.org/licenses/LICENSE-2.0
 *
 *   Unless required by applicable law or agreed to in writing, software
 *   distributed under the License is distributed on an "AS IS" BASIS,
 *   WITHOUT WARRANTIES OR CONDITIONS OF ANY KIND, either express or implied.
 *   See the License for the specific language governing permissions and
 *   limitations under the License.
 */
package com.datastax.driver.core.policies;

import java.net.InetSocketAddress;
import java.util.Collection;

import com.google.common.base.Predicate;
import com.google.common.collect.ImmutableSet;

import com.datastax.driver.core.Host;

/**
 * A load balancing policy wrapper that ensure that only hosts from a provided
 * white list will ever be returned.
 * <p>
 * This policy wraps another load balancing policy and will delegate the choice
 * of hosts to the wrapped policy with the exception that only hosts contained
 * in the white list provided when constructing this policy will ever be
 * returned. Any host not in the while list will be considered {@code IGNORED}
 * and thus will not be connected to.
 * <p>
 * This policy can be useful to ensure that the driver only connects to a
 * predefined set of hosts. Keep in mind however that this policy defeats
 * somewhat the host auto-detection of the driver. As such, this policy is only
 * useful in a few special cases or for testing, but is not optimal in general.
 * If all you want to do is limiting connections to hosts of the local
 * data-center then you should use DCAwareRoundRobinPolicy and *not* this policy
 * in particular.
 *
 * @see HostFilterPolicy
 */
<<<<<<< HEAD
public class WhiteListPolicy implements ChainableLoadBalancingPolicy {
    private final LoadBalancingPolicy childPolicy;
    private final Set<InetSocketAddress> whiteList;
=======
public class WhiteListPolicy extends HostFilterPolicy {
>>>>>>> 6aec8dcc

    /**
     * Creates a new policy that wraps the provided child policy but only "allows" hosts
     * from the provided while list.
     *
     * @param childPolicy the wrapped policy.
     * @param whiteList the white listed hosts. Only hosts from this list may get connected
     * to (whether they will get connected to or not depends on the child policy).
     */
    public WhiteListPolicy(LoadBalancingPolicy childPolicy, Collection<InetSocketAddress> whiteList) {
        super(childPolicy, buildPredicate(whiteList));
    }

<<<<<<< HEAD
    @Override
    public void onDown(Host host) {
        if (whiteList.contains(host.getSocketAddress()))
            childPolicy.onDown(host);
    }

    @Override
    public void onAdd(Host host) {
        if (whiteList.contains(host.getSocketAddress()))
            childPolicy.onAdd(host);
    }

    @Override
    public void onRemove(Host host) {
        if (whiteList.contains(host.getSocketAddress()))
            childPolicy.onRemove(host);
    }

    @Override
    public void close() {
        childPolicy.close();
    }
=======
    private static Predicate<Host> buildPredicate(Collection<InetSocketAddress> whiteList) {
        final ImmutableSet<InetSocketAddress> hosts = ImmutableSet.copyOf(whiteList);
        return new Predicate<Host>() {
            @Override
            public boolean apply(Host host) {
                return hosts.contains(host.getSocketAddress());
            }
        };
    }

>>>>>>> 6aec8dcc
}<|MERGE_RESOLUTION|>--- conflicted
+++ resolved
@@ -43,13 +43,7 @@
  *
  * @see HostFilterPolicy
  */
-<<<<<<< HEAD
-public class WhiteListPolicy implements ChainableLoadBalancingPolicy {
-    private final LoadBalancingPolicy childPolicy;
-    private final Set<InetSocketAddress> whiteList;
-=======
 public class WhiteListPolicy extends HostFilterPolicy {
->>>>>>> 6aec8dcc
 
     /**
      * Creates a new policy that wraps the provided child policy but only "allows" hosts
@@ -63,30 +57,6 @@
         super(childPolicy, buildPredicate(whiteList));
     }
 
-<<<<<<< HEAD
-    @Override
-    public void onDown(Host host) {
-        if (whiteList.contains(host.getSocketAddress()))
-            childPolicy.onDown(host);
-    }
-
-    @Override
-    public void onAdd(Host host) {
-        if (whiteList.contains(host.getSocketAddress()))
-            childPolicy.onAdd(host);
-    }
-
-    @Override
-    public void onRemove(Host host) {
-        if (whiteList.contains(host.getSocketAddress()))
-            childPolicy.onRemove(host);
-    }
-
-    @Override
-    public void close() {
-        childPolicy.close();
-    }
-=======
     private static Predicate<Host> buildPredicate(Collection<InetSocketAddress> whiteList) {
         final ImmutableSet<InetSocketAddress> hosts = ImmutableSet.copyOf(whiteList);
         return new Predicate<Host>() {
@@ -97,5 +67,4 @@
         };
     }
 
->>>>>>> 6aec8dcc
 }