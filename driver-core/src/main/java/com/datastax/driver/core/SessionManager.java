/*
 *      Copyright (C) 2012-2015 DataStax Inc.
 *
 *   Licensed under the Apache License, Version 2.0 (the "License");
 *   you may not use this file except in compliance with the License.
 *   You may obtain a copy of the License at
 *
 *      http://www.apache.org/licenses/LICENSE-2.0
 *
 *   Unless required by applicable law or agreed to in writing, software
 *   distributed under the License is distributed on an "AS IS" BASIS,
 *   WITHOUT WARRANTIES OR CONDITIONS OF ANY KIND, either express or implied.
 *   See the License for the specific language governing permissions and
 *   limitations under the License.
 */
package com.datastax.driver.core;

import java.net.InetSocketAddress;
import java.nio.ByteBuffer;
import java.util.*;
import java.util.concurrent.*;
import java.util.concurrent.atomic.AtomicReference;

import com.google.common.base.Function;
import com.google.common.collect.ImmutableList;
import com.google.common.collect.Lists;
import com.google.common.util.concurrent.*;
import org.slf4j.Logger;
import org.slf4j.LoggerFactory;

import com.datastax.driver.core.exceptions.DriverInternalError;
import com.datastax.driver.core.exceptions.InvalidQueryException;
import com.datastax.driver.core.exceptions.UnsupportedFeatureException;
import com.datastax.driver.core.policies.LoadBalancingPolicy;
import com.datastax.driver.core.policies.ReconnectionPolicy;
import com.datastax.driver.core.policies.SpeculativeExecutionPolicy;
import com.datastax.driver.core.utils.MoreFutures;

/**
 * Driver implementation of the Session interface.
 */
class SessionManager extends AbstractSession {

    private static final Logger logger = LoggerFactory.getLogger(Session.class);

    final Cluster cluster;
    final ConcurrentMap<Host, HostConnectionPool> pools;
    final HostConnectionPool.PoolState poolsState;
    final AtomicReference<CloseFuture> closeFuture = new AtomicReference<CloseFuture>();

    private volatile boolean isInit;
    private volatile boolean isClosing;

    // Package protected, only Cluster should construct that.
    SessionManager(Cluster cluster) {
        this.cluster = cluster;
        this.pools = new ConcurrentHashMap<Host, HostConnectionPool>();
        this.poolsState = new HostConnectionPool.PoolState();
    }

    public synchronized Session init() {
        if (isInit)
            return this;

        // If we haven't initialized the cluster, do it now
        cluster.init();

        // Create pools to initial nodes (and wait for them to be created)
        Collection<Host> hosts = cluster.getMetadata().allHosts();
        createPoolsInParallel(hosts);

        isInit = true;
        updateCreatedPools();
        return this;
    }

    private void createPoolsInParallel(Collection<Host> hosts) {
        List<ListenableFuture<Boolean>> futures = Lists.newArrayListWithCapacity(hosts.size());
        for (Host host : hosts)
            if (host.state != Host.State.DOWN)
                futures.add(maybeAddPool(host, null));
        try {
            Futures.successfulAsList(futures).get();
        } catch (ExecutionException e) {
            // Won't happen because we used successfulAsList
            // And if a particular pool failed, maybeAddPool already handled it
        } catch (InterruptedException e) {
            Thread.currentThread().interrupt();
        }
    }

    public String getLoggedKeyspace() {
        return poolsState.keyspace;
    }

    public ResultSetFuture executeAsync(Statement statement) {
        return executeQuery(makeRequestMessage(statement, null), statement);
    }

    public ListenableFuture<PreparedStatement> prepareAsync(String query) {
        Connection.Future future = new Connection.Future(new Requests.Prepare(query));
        execute(future, Statement.DEFAULT);
        return toPreparedStatement(query, future);
    }

    public CloseFuture closeAsync() {
        CloseFuture future = closeFuture.get();
        if (future != null)
            return future;

        isClosing = true;
        cluster.manager.removeSession(this);

        List<CloseFuture> futures = new ArrayList<CloseFuture>(pools.size());
        for (HostConnectionPool pool : pools.values())
            futures.add(pool.closeAsync());

        future = new CloseFuture.Forwarding(futures);

        return closeFuture.compareAndSet(null, future)
            ? future
            : closeFuture.get(); // We raced, it's ok, return the future that was actually set
    }

    public boolean isClosed() {
        return closeFuture.get() != null;
    }

    public Cluster getCluster() {
        return cluster;
    }

    public Session.State getState() {
        return new State(this);
    }

    private ListenableFuture<PreparedStatement> toPreparedStatement(final String query, final Connection.Future future) {
        return Futures.transform(future, new Function<Message.Response, PreparedStatement>() {
            public PreparedStatement apply(Message.Response response) {
                switch (response.type) {
                    case RESULT:
                        Responses.Result rm = (Responses.Result)response;
                        switch (rm.kind) {
                            case PREPARED:
                                Responses.Result.Prepared pmsg = (Responses.Result.Prepared)rm;
                                PreparedStatement stmt = DefaultPreparedStatement.fromMessage(pmsg, cluster.getMetadata(), cluster.getConfiguration().getProtocolOptions().getProtocolVersionEnum(), query, poolsState.keyspace);
                                stmt = cluster.manager.addPrepared(stmt);
                                try {
                                    // All Sessions are connected to the same nodes so it's enough to prepare only the nodes of this session.
                                    // If that changes, we'll have to make sure this propagate to other sessions too.
                                    prepare(stmt.getQueryString(), future.getAddress());
                                } catch (InterruptedException e) {
                                    Thread.currentThread().interrupt();
                                    // This method doesn't propagate interruption, at least not for now. However, if we've
                                    // interrupted preparing queries on other node it's not a problem as we'll re-prepare
                                    // later if need be. So just ignore.
                                }
                                return stmt;
                            default:
                                throw new DriverInternalError(String.format("%s response received when prepared statement was expected", rm.kind));
                        }
                    case ERROR:
                        throw ((Responses.Error)response).asException(future.getAddress());
                    default:
                        throw new DriverInternalError(String.format("%s response received when prepared statement was expected", response.type));
                }
            }
        }, executor()); // Since the transformation involves querying other nodes, we should not do that in an I/O thread
    }

    Connection.Factory connectionFactory() {
        return cluster.manager.connectionFactory;
    }

    Configuration configuration() {
        return cluster.manager.configuration;
    }

    LoadBalancingPolicy loadBalancingPolicy() {
        return cluster.manager.loadBalancingPolicy();
    }

    SpeculativeExecutionPolicy speculativeRetryPolicy() {
        return cluster.manager.speculativeRetryPolicy();
    }

    ReconnectionPolicy reconnectionPolicy() {
        return cluster.manager.reconnectionPolicy();
    }

    ListeningExecutorService executor() {
        return cluster.manager.executor;
    }

    ListeningExecutorService blockingExecutor() {
        return cluster.manager.blockingExecutor;
    }

    // Returns whether there was problem creating the pool
    ListenableFuture<Boolean> forceRenewPool(final Host host, Connection reusedConnection) {
        final HostDistance distance = cluster.manager.loadBalancingPolicy().distance(host);
        if (distance == HostDistance.IGNORED)
            return Futures.immediateFuture(true);

        if (isClosing)
            return Futures.immediateFuture(false);

<<<<<<< HEAD
                        HostConnectionPool newPool = HostConnectionPool.newInstance(host, distance, SessionManager.this,
                                                                                    cluster.getConfiguration().getProtocolOptions().getProtocolVersionEnum());
                        HostConnectionPool previous = pools.put(host, newPool);
                        if (previous == null) {
                            logger.debug("Added connection pool for {}", host);
                        } else {
                            logger.debug("Renewed connection pool for {}", host);
                            previous.closeAsync();
                        }
=======
        final HostConnectionPool newPool = new HostConnectionPool(host, distance, SessionManager.this);
        ListenableFuture<Void> poolInitFuture = newPool.initAsync(reusedConnection);
>>>>>>> 74285f81

        final SettableFuture<Boolean> future = SettableFuture.create();

        Futures.addCallback(poolInitFuture, new FutureCallback<Void>() {
            @Override
            public void onSuccess(Void result) {
                // If we raced with a session shutdown, ensure that the pool will be closed.
                HostConnectionPool previous = pools.put(host, newPool);
                if (previous == null) {
                    logger.debug("Added connection pool for {}", host);
                } else {
                    logger.debug("Renewed connection pool for {}", host);
                    previous.closeAsync();
                }

                // If we raced with a session shutdown, ensure that the pool will be closed.
                if (isClosing) {
                    newPool.closeAsync();
                    pools.remove(host);
                    future.set(false);
                } else {
                    future.set(true);
                }
            }

            @Override
            public void onFailure(Throwable t) {
                logger.error("Error creating pool to " + host, t);
                future.set(false);
            }
        });

        return future;
    }

    // Replace pool for a given host only if it's the given previous value (which can be null)
    // This returns a future if the replacement was successful, or null if we raced.
    private ListenableFuture<Void> replacePool(final Host host, HostDistance distance, HostConnectionPool previous, Connection reusedConnection) {
        if (isClosing)
            return MoreFutures.VOID_SUCCESS;

<<<<<<< HEAD
            HostConnectionPool newPool = HostConnectionPool.newInstance(host, distance, SessionManager.this,
                                                                        cluster.getConfiguration().getProtocolOptions().getProtocolVersionEnum());
            previous = pools.put(host, newPool);
            if (previous != null && !previous.isClosed()) {
=======
        final HostConnectionPool newPool = new HostConnectionPool(host, distance, this);
        if (previous == null) {
            if (pools.putIfAbsent(host, newPool) != null) {
                return null;
            }
        } else {
            if (!pools.replace(host, previous, newPool)) {
                return null;
            }
            if (!previous.isClosed()) {
>>>>>>> 74285f81
                logger.warn("Replacing a pool that wasn't closed. Closing it now, but this was not expected.");
                previous.closeAsync();
            }
        }

        ListenableFuture<Void> poolInitFuture = newPool.initAsync(reusedConnection);

        Futures.addCallback(poolInitFuture, new FutureCallback<Void>() {
            @Override
            public void onSuccess(Void result) {
                // If we raced with a session shutdown, ensure that the pool will be closed.
                if (isClosing) {
                    newPool.closeAsync();
                    pools.remove(host);
                }
            }

            @Override
            public void onFailure(Throwable t) {
                pools.remove(host);
            }
        });
        return poolInitFuture;
    }

    // Returns whether there was problem creating the pool
    ListenableFuture<Boolean> maybeAddPool(final Host host, Connection reusedConnection) {
        final HostDistance distance = cluster.manager.loadBalancingPolicy().distance(host);
        if (distance == HostDistance.IGNORED)
            return Futures.immediateFuture(true);

        HostConnectionPool previous = pools.get(host);
        if (previous != null && !previous.isClosed())
            return Futures.immediateFuture(true);

        while (true) {
            previous = pools.get(host);
            if (previous != null && !previous.isClosed())
                return Futures.immediateFuture(true);

            final SettableFuture<Boolean> future = SettableFuture.create();
            ListenableFuture<Void> newPoolInit = replacePool(host, distance, previous, reusedConnection);
            if (newPoolInit != null) {
                Futures.addCallback(newPoolInit, new FutureCallback<Void>() {
                    @Override
                    public void onSuccess(Void result) {
                        logger.debug("Added connection pool for {}", host);
                        future.set(true);
                    }

                    @Override
                    public void onFailure(Throwable t) {
                        if (t instanceof UnsupportedProtocolVersionException) {
                            cluster.manager.logUnsupportedVersionProtocol(host);
                            cluster.manager.triggerOnDown(host, false);
                        } else if (t instanceof ClusterNameMismatchException) {
                            ClusterNameMismatchException e = (ClusterNameMismatchException)t;
                            cluster.manager.logClusterNameMismatch(host, e.expectedClusterName, e.actualClusterName);
                            cluster.manager.triggerOnDown(host, false);
                        } else {
                            logger.error("Error creating pool to " + host, t);
                        }
                        future.set(false);
                    }
<<<<<<< HEAD
                } catch (UnsupportedProtocolVersionException e) {
                    cluster.manager.logUnsupportedVersionProtocol(host, e.unsupportedVersion);
                    cluster.manager.triggerOnDown(host, false);
                    return false;
                } catch (ClusterNameMismatchException e) {
                    cluster.manager.logClusterNameMismatch(host, e.expectedClusterName, e.actualClusterName);
                    cluster.manager.triggerOnDown(host, false);
                    return false;
                } catch (Exception e) {
                    logger.error("Error creating pool to " + host, e);
                    return false;
                }
=======
                });
                return future;
>>>>>>> 74285f81
            }
        }
    }

    CloseFuture removePool(Host host) {
        final HostConnectionPool pool = pools.remove(host);
        return pool == null
            ? CloseFuture.immediateFuture()
            : pool.closeAsync();
    }

    /*
     * When the set of live nodes change, the loadbalancer will change his
     * mind on host distances. It might change it on the node that came/left
     * but also on other nodes (for instance, if a node dies, another
     * previously ignored node may be now considered).
     *
     * This method ensures that all hosts for which a pool should exist
     * have one, and hosts that shouldn't don't.
     */
    void updateCreatedPools() {
        // This method does nothing during initialization. Some hosts may be non-responsive but not yet marked DOWN; if
        // we execute the code below we would try to create their pool over and over again.
        // It's called explicitly at the end of init(), once isInit has been set to true.
        if (!isInit)
            return;

        try {
            // We do 2 iterations, so that we add missing pools first, and them remove all unecessary pool second.
            // That way, we'll avoid situation where we'll temporarily lose connectivity
            List<Host> toRemove = new ArrayList<Host>();
            List<ListenableFuture<?>> poolCreationFutures = new ArrayList<ListenableFuture<?>>();

            for (Host h : cluster.getMetadata().allHosts()) {
                HostDistance dist = loadBalancingPolicy().distance(h);
                HostConnectionPool pool = pools.get(h);

                if (pool == null) {
                    if (dist != HostDistance.IGNORED && h.state == Host.State.UP)
                        poolCreationFutures.add(maybeAddPool(h, null));
                } else if (dist != pool.hostDistance) {
                    if (dist == HostDistance.IGNORED) {
                        toRemove.add(h);
                    } else {
                        pool.hostDistance = dist;
                        pool.ensureCoreConnections();
                    }
                }
            }

            // Wait pool creation before removing, so we don't lose connectivity
            try {
                Futures.successfulAsList(poolCreationFutures).get();
            } catch (ExecutionException e) {
                // Won't happen because we used successfulAsList
                // And if a particular pool failed, maybeAddPool already handled it
            }

            List<ListenableFuture<?>> poolRemovalFutures = new ArrayList<ListenableFuture<?>>(toRemove.size());
            for (Host h : toRemove)
                poolRemovalFutures.add(removePool(h));

            Futures.allAsList(poolRemovalFutures).get();
        } catch (InterruptedException e) {
            Thread.currentThread().interrupt();
        } catch (ExecutionException e) {
            logger.error("Unexpected error while refreshing connection pools", e.getCause());
        }
    }

    void updateCreatedPools(Host h) {
        HostDistance dist = loadBalancingPolicy().distance(h);
        HostConnectionPool pool = pools.get(h);

        try {
            if (pool == null) {
                if (dist != HostDistance.IGNORED && h.state == Host.State.UP)
                    try {
                        maybeAddPool(h, null).get();
                    } catch (ExecutionException e) {
                        // Ignore, maybeAddPool has already handled the error
                    }
            } else if (dist != pool.hostDistance) {
                if (dist == HostDistance.IGNORED) {
                    removePool(h).get();
                } else {
                    pool.hostDistance = dist;
                    pool.ensureCoreConnections();
                }
            }
        } catch (InterruptedException e) {
            Thread.currentThread().interrupt();
        } catch (ExecutionException e) {
            logger.error("Unexpected error while refreshing connection pools", e.getCause());
        }
    }

    void onDown(Host host) throws InterruptedException, ExecutionException {
        // Note that with well behaved balancing policy (that ignore dead nodes), the removePool call is not necessary
        // since updateCreatedPools should take care of it. But better protect against non well behaving policies.
        removePool(host).force().get();
        updateCreatedPools();
    }

    void onRemove(Host host) throws InterruptedException, ExecutionException {
        onDown(host);
    }

    void setKeyspace(String keyspace) {
        long timeout = configuration().getSocketOptions().getConnectTimeoutMillis();
        try {
            Future<?> future = executeQuery(new Requests.Query("use " + keyspace), Statement.DEFAULT);
            // Note: using the connection timeout isn't perfectly correct, we should probably change that someday
            Uninterruptibles.getUninterruptibly(future, timeout, TimeUnit.MILLISECONDS);
        } catch (TimeoutException e) {
            throw new DriverInternalError(String.format("No responses after %d milliseconds while setting current keyspace. This should not happen, unless you have setup a very low connection timeout.", timeout));
        } catch (ExecutionException e) {
            throw DefaultResultSetFuture.extractCauseFromExecutionException(e);
        }
    }

    Message.Request makeRequestMessage(Statement statement, ByteBuffer pagingState) {
        // We need the protocol version, which is only available once the cluster has initialized. Initialize the session to ensure this is the case.
        // init() locks, so avoid if we know we don't need it.
        if (!isInit)
            init();
        ProtocolVersion version = cluster.manager.protocolVersion();

        ConsistencyLevel consistency = statement.getConsistencyLevel();
        if (consistency == null)
            consistency = configuration().getQueryOptions().getConsistencyLevel();

        ConsistencyLevel serialConsistency = statement.getSerialConsistencyLevel();
        if (version.compareTo(ProtocolVersion.V3) < 0 && statement instanceof BatchStatement) {
            if (serialConsistency != null)
                throw new UnsupportedFeatureException(version, "Serial consistency on batch statements is not supported");
        } else if (serialConsistency == null)
            serialConsistency = configuration().getQueryOptions().getSerialConsistencyLevel();

        long defaultTimestamp = Long.MIN_VALUE;
        if (cluster.manager.protocolVersion().compareTo(ProtocolVersion.V3) >= 0) {
            defaultTimestamp = statement.getDefaultTimestamp();
            if (defaultTimestamp == Long.MIN_VALUE)
                defaultTimestamp = cluster.getConfiguration().getPolicies().getTimestampGenerator().next();
        }

        return makeRequestMessage(statement, consistency, serialConsistency, pagingState, defaultTimestamp);
    }

    Message.Request makeRequestMessage(Statement statement, ConsistencyLevel cl, ConsistencyLevel scl, ByteBuffer pagingState, long defaultTimestamp) {
        ProtocolVersion protoVersion = cluster.manager.protocolVersion();
        int fetchSize = statement.getFetchSize();
        ByteBuffer usedPagingState = pagingState;

        if (protoVersion == ProtocolVersion.V1) {
            assert pagingState == null;
            // We don't let the user change the fetchSize globally if the proto v1 is used, so we just need to
            // check for the case of a per-statement override
            if (fetchSize <= 0)
                fetchSize = -1;
            else if (fetchSize != Integer.MAX_VALUE)
                throw new UnsupportedFeatureException(protoVersion, "Paging is not supported");
        } else if (fetchSize <= 0) {
            fetchSize = configuration().getQueryOptions().getFetchSize();
        }

        if (fetchSize == Integer.MAX_VALUE)
            fetchSize = -1;

        if (pagingState == null) {
            usedPagingState = statement.getPagingState();
        }

        if (statement instanceof StatementWrapper)
            statement = ((StatementWrapper)statement).getWrappedStatement();

        if (statement instanceof RegularStatement) {
            RegularStatement rs = (RegularStatement)statement;

            // It saddens me that we special case for the query builder here, but for now this is simpler.
            // We could provide a general API in RegularStatement instead at some point but it's unclear what's
            // the cleanest way to do that is right now (and it's probably not really that useful anyway).
            if (protoVersion == ProtocolVersion.V1 && rs instanceof com.datastax.driver.core.querybuilder.BuiltStatement)
                ((com.datastax.driver.core.querybuilder.BuiltStatement)rs).setForceNoValues(true);

            ByteBuffer[] rawValues = rs.getValues(protoVersion);

            if (protoVersion == ProtocolVersion.V1 && rawValues != null)
                throw new UnsupportedFeatureException(protoVersion, "Binary values are not supported");

            List<ByteBuffer> values = rawValues == null ? Collections.<ByteBuffer>emptyList() : Arrays.asList(rawValues);
            String qString = rs.getQueryString();
<<<<<<< HEAD
            Requests.QueryProtocolOptions options = new Requests.QueryProtocolOptions(cl, values, false,
                                                                                      fetchSize, pagingState, scl, defaultTimestamp);
            return new Requests.Query(qString, options);
        } else if (statement instanceof BoundStatement) {
            BoundStatement bs = (BoundStatement)statement;
            bs.ensureAllSet();
            boolean skipMetadata = protoVersion != ProtocolVersion.V1 && bs.statement.getPreparedId().resultSetMetadata != null;
            Requests.QueryProtocolOptions options = new Requests.QueryProtocolOptions(cl, Arrays.asList(bs.wrapper.values), skipMetadata,
                                                                                      fetchSize, pagingState, scl, defaultTimestamp);
=======
            Requests.QueryProtocolOptions options = new Requests.QueryProtocolOptions(cl, values, false, fetchSize, usedPagingState, scl);
            return new Requests.Query(qString, options);
        } else if (statement instanceof BoundStatement) {
            BoundStatement bs = (BoundStatement)statement;
            if (!cluster.manager.preparedQueries.containsKey(bs.statement.getPreparedId().id)) {
                throw new InvalidQueryException(String.format("Tried to execute unknown prepared query : %s. "
                    + "You may have used a PreparedStatement that was created with another Cluster instance.", bs.statement.getPreparedId().id));
            }
            boolean skipMetadata = protoVersion != 1 && bs.statement.getPreparedId().resultSetMetadata != null;
            Requests.QueryProtocolOptions options = new Requests.QueryProtocolOptions(cl, Arrays.asList(bs.values), skipMetadata, fetchSize, usedPagingState, scl);
>>>>>>> 74285f81
            return new Requests.Execute(bs.statement.getPreparedId().id, options);
        } else {
            assert statement instanceof BatchStatement : statement;
            assert pagingState == null;

            if (protoVersion == ProtocolVersion.V1)
                throw new UnsupportedFeatureException(protoVersion, "Protocol level batching is not supported");

            BatchStatement bs = (BatchStatement)statement;
            bs.ensureAllSet();
            BatchStatement.IdAndValues idAndVals = bs.getIdAndValues(protoVersion);
            Requests.BatchProtocolOptions options = new Requests.BatchProtocolOptions(cl, scl, defaultTimestamp);
            return new Requests.Batch(bs.batchType, idAndVals.ids, idAndVals.values, options);
        }
    }

    /**
     * Execute the provided request.
     *
     * This method will find a suitable node to connect to using the
     * {@link LoadBalancingPolicy} and handle host failover.
     */
    void execute(RequestHandler.Callback callback, Statement statement) {
        // init() locks, so avoid if we know we don't need it.
        if (!isInit)
            init();
        new RequestHandler(this, callback, statement).sendRequest();
    }

    private void prepare(String query, InetSocketAddress toExclude) throws InterruptedException {
        for (Map.Entry<Host, HostConnectionPool> entry : pools.entrySet()) {
            if (entry.getKey().getSocketAddress().equals(toExclude))
                continue;

            // Let's not wait too long if we can't get a connection. Things
            // will fix themselves once the user tries a query anyway.
            Connection c = null;
            boolean timedOut = false;
            try {
                c = entry.getValue().borrowConnection(200, TimeUnit.MILLISECONDS);
                c.write(new Requests.Prepare(query)).get();
            } catch (ConnectionException e) {
                // Again, not being able to prepare the query right now is no big deal, so just ignore
            } catch (BusyConnectionException e) {
                // Same as above
            } catch (TimeoutException e) {
                // Same as above
            } catch (ExecutionException e) {
                // We shouldn't really get exception while preparing a
                // query, so log this (but ignore otherwise as it's not a big deal)
                logger.error(String.format("Unexpected error while preparing query (%s) on %s", query, entry.getKey()), e);
                // If the query timed out, that already released the connection
                timedOut = e.getCause() instanceof OperationTimedOutException;
            } finally {
                if (c != null && !timedOut)
                    c.release();
            }
        }
    }

    ResultSetFuture executeQuery(Message.Request msg, Statement statement) {
        if (statement.isTracing())
            msg.setTracingRequested();

        DefaultResultSetFuture future = new DefaultResultSetFuture(this, configuration().getProtocolOptions().getProtocolVersionEnum(), msg);
        execute(future, statement);
        return future;
    }

    void cleanupIdleConnections(long now) {
        for (HostConnectionPool pool : pools.values()) {
            pool.cleanupIdleConnections(now);
        }
    }

    private static class State implements Session.State {

        private final SessionManager session;
        private final List<Host> connectedHosts;
        private final int[] openConnections;
        private final int[] trashedConnections;
        private final int[] inFlightQueries;

        private State(SessionManager session) {
            this.session = session;
            this.connectedHosts = ImmutableList.copyOf(session.pools.keySet());

            this.openConnections = new int[connectedHosts.size()];
            this.trashedConnections = new int[connectedHosts.size()];
            this.inFlightQueries = new int[connectedHosts.size()];

            int i = 0;
            for (Host h : connectedHosts) {
                HostConnectionPool p = session.pools.get(h);
                // It's possible we race and the host has been removed since the beginning of this
                // functions. In that case, the fact it's part of getConnectedHosts() but has no opened
                // connections will be slightly weird, but it's unlikely enough that we don't bother avoiding.
                if (p == null) {
                    openConnections[i] = 0;
                    trashedConnections[i] = 0;
                    inFlightQueries[i] = 0;
                    continue;
                }

<<<<<<< HEAD
                openConnections[i] = p.opened();
                inFlightQueries[i] = p.inFlightQueriesCount();
=======
                openConnections[i] = p.connections.size();
                trashedConnections[i] = p.trash.size();
                inFlightQueries[i] = p.totalInFlight.get();
>>>>>>> 74285f81
                i++;
            }
        }

        private int getIdx(Host h) {
            // We guarantee that we only ever create one Host object per-address, which means that '=='
            // comparison is a proper way to test Host equality. Given that, the number of hosts
            // per-session will always be small enough (even 1000 is kind of small and even with a 1000+
            // node cluster, you probably don't want a Session to connect to all of them) that iterating
            // over connectedHosts will never be much more inefficient than keeping a
            // Map<Host, SomeStructureForHostInfo>. And it's less garbage/memory consumption so...
            for (int i = 0; i < connectedHosts.size(); i++)
                if (h == connectedHosts.get(i))
                    return i;
            return -1;
        }

        public Session getSession() {
            return session;
        }

        public Collection<Host> getConnectedHosts() {
            return connectedHosts;
        }

        public int getOpenConnections(Host host) {
            int i = getIdx(host);
            return i < 0 ? 0 : openConnections[i];
        }

        public int getTrashedConnections(Host host) {
            int i = getIdx(host);
            return i < 0 ? 0 : trashedConnections[i];
        }

        public int getInFlightQueries(Host host) {
            int i = getIdx(host);
            return i < 0 ? 0 : inFlightQueries[i];
        }
    }
}<|MERGE_RESOLUTION|>--- conflicted
+++ resolved
@@ -205,20 +205,9 @@
         if (isClosing)
             return Futures.immediateFuture(false);
 
-<<<<<<< HEAD
-                        HostConnectionPool newPool = HostConnectionPool.newInstance(host, distance, SessionManager.this,
-                                                                                    cluster.getConfiguration().getProtocolOptions().getProtocolVersionEnum());
-                        HostConnectionPool previous = pools.put(host, newPool);
-                        if (previous == null) {
-                            logger.debug("Added connection pool for {}", host);
-                        } else {
-                            logger.debug("Renewed connection pool for {}", host);
-                            previous.closeAsync();
-                        }
-=======
-        final HostConnectionPool newPool = new HostConnectionPool(host, distance, SessionManager.this);
+        final HostConnectionPool newPool = HostConnectionPool.newInstance(host, distance, SessionManager.this,
+            cluster.getConfiguration().getProtocolOptions().getProtocolVersionEnum());
         ListenableFuture<Void> poolInitFuture = newPool.initAsync(reusedConnection);
->>>>>>> 74285f81
 
         final SettableFuture<Boolean> future = SettableFuture.create();
 
@@ -260,13 +249,8 @@
         if (isClosing)
             return MoreFutures.VOID_SUCCESS;
 
-<<<<<<< HEAD
-            HostConnectionPool newPool = HostConnectionPool.newInstance(host, distance, SessionManager.this,
-                                                                        cluster.getConfiguration().getProtocolOptions().getProtocolVersionEnum());
-            previous = pools.put(host, newPool);
-            if (previous != null && !previous.isClosed()) {
-=======
-        final HostConnectionPool newPool = new HostConnectionPool(host, distance, this);
+        final HostConnectionPool newPool = HostConnectionPool.newInstance(host, distance, this,
+            cluster.getConfiguration().getProtocolOptions().getProtocolVersionEnum());
         if (previous == null) {
             if (pools.putIfAbsent(host, newPool) != null) {
                 return null;
@@ -276,7 +260,6 @@
                 return null;
             }
             if (!previous.isClosed()) {
->>>>>>> 74285f81
                 logger.warn("Replacing a pool that wasn't closed. Closing it now, but this was not expected.");
                 previous.closeAsync();
             }
@@ -330,7 +313,7 @@
                     @Override
                     public void onFailure(Throwable t) {
                         if (t instanceof UnsupportedProtocolVersionException) {
-                            cluster.manager.logUnsupportedVersionProtocol(host);
+                            cluster.manager.logUnsupportedVersionProtocol(host, ((UnsupportedProtocolVersionException)t).unsupportedVersion);
                             cluster.manager.triggerOnDown(host, false);
                         } else if (t instanceof ClusterNameMismatchException) {
                             ClusterNameMismatchException e = (ClusterNameMismatchException)t;
@@ -341,23 +324,8 @@
                         }
                         future.set(false);
                     }
-<<<<<<< HEAD
-                } catch (UnsupportedProtocolVersionException e) {
-                    cluster.manager.logUnsupportedVersionProtocol(host, e.unsupportedVersion);
-                    cluster.manager.triggerOnDown(host, false);
-                    return false;
-                } catch (ClusterNameMismatchException e) {
-                    cluster.manager.logClusterNameMismatch(host, e.expectedClusterName, e.actualClusterName);
-                    cluster.manager.triggerOnDown(host, false);
-                    return false;
-                } catch (Exception e) {
-                    logger.error("Error creating pool to " + host, e);
-                    return false;
-                }
-=======
                 });
                 return future;
->>>>>>> 74285f81
             }
         }
     }
@@ -550,18 +518,8 @@
 
             List<ByteBuffer> values = rawValues == null ? Collections.<ByteBuffer>emptyList() : Arrays.asList(rawValues);
             String qString = rs.getQueryString();
-<<<<<<< HEAD
             Requests.QueryProtocolOptions options = new Requests.QueryProtocolOptions(cl, values, false,
-                                                                                      fetchSize, pagingState, scl, defaultTimestamp);
-            return new Requests.Query(qString, options);
-        } else if (statement instanceof BoundStatement) {
-            BoundStatement bs = (BoundStatement)statement;
-            bs.ensureAllSet();
-            boolean skipMetadata = protoVersion != ProtocolVersion.V1 && bs.statement.getPreparedId().resultSetMetadata != null;
-            Requests.QueryProtocolOptions options = new Requests.QueryProtocolOptions(cl, Arrays.asList(bs.wrapper.values), skipMetadata,
-                                                                                      fetchSize, pagingState, scl, defaultTimestamp);
-=======
-            Requests.QueryProtocolOptions options = new Requests.QueryProtocolOptions(cl, values, false, fetchSize, usedPagingState, scl);
+                                                                                      fetchSize, usedPagingState, scl, defaultTimestamp);
             return new Requests.Query(qString, options);
         } else if (statement instanceof BoundStatement) {
             BoundStatement bs = (BoundStatement)statement;
@@ -569,9 +527,10 @@
                 throw new InvalidQueryException(String.format("Tried to execute unknown prepared query : %s. "
                     + "You may have used a PreparedStatement that was created with another Cluster instance.", bs.statement.getPreparedId().id));
             }
-            boolean skipMetadata = protoVersion != 1 && bs.statement.getPreparedId().resultSetMetadata != null;
-            Requests.QueryProtocolOptions options = new Requests.QueryProtocolOptions(cl, Arrays.asList(bs.values), skipMetadata, fetchSize, usedPagingState, scl);
->>>>>>> 74285f81
+            bs.ensureAllSet();
+            boolean skipMetadata = protoVersion != ProtocolVersion.V1 && bs.statement.getPreparedId().resultSetMetadata != null;
+            Requests.QueryProtocolOptions options = new Requests.QueryProtocolOptions(cl, Arrays.asList(bs.wrapper.values), skipMetadata,
+                                                                                      fetchSize, usedPagingState, scl, defaultTimestamp);
             return new Requests.Execute(bs.statement.getPreparedId().id, options);
         } else {
             assert statement instanceof BatchStatement : statement;
@@ -676,14 +635,9 @@
                     continue;
                 }
 
-<<<<<<< HEAD
                 openConnections[i] = p.opened();
-                inFlightQueries[i] = p.inFlightQueriesCount();
-=======
-                openConnections[i] = p.connections.size();
-                trashedConnections[i] = p.trash.size();
-                inFlightQueries[i] = p.totalInFlight.get();
->>>>>>> 74285f81
+                trashedConnections[i] = p.inFlightQueriesCount();
+                inFlightQueries[i] = p.trashed();
                 i++;
             }
         }
