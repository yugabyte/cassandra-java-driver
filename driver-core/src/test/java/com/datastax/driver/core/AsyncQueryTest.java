/*
 *      Copyright (C) 2012-2015 DataStax Inc.
 *
 *   Licensed under the Apache License, Version 2.0 (the "License");
 *   you may not use this file except in compliance with the License.
 *   You may obtain a copy of the License at
 *
 *      http://www.apache.org/licenses/LICENSE-2.0
 *
 *   Unless required by applicable law or agreed to in writing, software
 *   distributed under the License is distributed on an "AS IS" BASIS,
 *   WITHOUT WARRANTIES OR CONDITIONS OF ANY KIND, either express or implied.
 *   See the License for the specific language governing permissions and
 *   limitations under the License.
 */
package com.datastax.driver.core;

import com.datastax.driver.core.exceptions.InvalidQueryException;
import com.google.common.base.Function;
import com.google.common.base.Throwables;
import com.google.common.collect.Lists;
import com.google.common.util.concurrent.*;
import org.slf4j.Logger;
import org.slf4j.LoggerFactory;
import org.testng.annotations.DataProvider;
import org.testng.annotations.Test;

import java.util.Collection;
import java.util.concurrent.*;

import static org.assertj.core.api.Assertions.assertThat;
import static org.assertj.core.api.Assertions.fail;
import static org.testng.Assert.assertEquals;
import static org.testng.Assert.assertTrue;

public class AsyncQueryTest extends CCMTestsSupport {

    Logger logger = LoggerFactory.getLogger(AsyncQueryTest.class);

    @DataProvider(name = "keyspace")
    public static Object[][] keyspace() {
        return new Object[][]{{"asyncquerytest"}, {"\"AsyncQueryTest\""}};
    }

    @Override
    public void onTestContextInitialized() {
        for (Object[] objects : keyspace()) {
            String keyspace = (String) objects[0];
            execute(
                    String.format("create keyspace %s WITH replication = {'class': 'SimpleStrategy', 'replication_factor': 1}", keyspace),
                    String.format("create table %s.foo(k int primary key, v int)", keyspace),
                    String.format("insert into %s.foo (k, v) values (1, 1)", keyspace)
            );
        }
    }

    /**
     * Checks that a cancelled query releases the connection (JAVA-407).
     */
    @Test(groups = "short")
    public void cancelled_query_should_release_the_connection() throws InterruptedException {
        ResultSetFuture future = session().executeAsync("select release_version from system.local");
        future.cancel(true);
        assertTrue(future.isCancelled());

        TimeUnit.MILLISECONDS.sleep(100);

        HostConnectionPool pool = getPool(session());
        for (Connection connection : pool.connections) {
            assertEquals(connection.inFlight.get(), 0);
        }
    }

    @Test(groups = "short")
    public void should_init_cluster_and_session_if_needed() throws Exception {
        // For this test we need an uninitialized cluster, so we can't reuse the one provided by the
        // parent class. Rebuild a new one with the same (unique) host.
        Host host = cluster().getMetadata().allHosts().iterator().next();

        Cluster cluster2 = null;
        try {
            cluster2 = Cluster.builder()
                    .addContactPointsWithPorts(Lists.newArrayList(host.getSocketAddress()))
                    .build();
            Session session2 = cluster2.newSession();

            // Neither cluster2 nor session2 are initialized at this point
            assertThat(cluster2.manager.metadata).isNull();

            ResultSetFuture future = session2.executeAsync("select release_version from system.local");
            Row row = Uninterruptibles.getUninterruptibly(future).one();

            assertThat(row.getString(0)).isNotEmpty();
        } finally {
            if (cluster2 != null)
                cluster2.close();
        }
    }

    @Test(groups = "short", dataProvider = "keyspace", enabled = false,
            description = "disabled because the blocking USE call in the current pool implementation makes it deadlock")
    public void should_chain_query_on_async_session_init_with_same_executor(String keyspace) throws Exception {
        ListenableFuture<Integer> resultFuture = connectAndQuery(keyspace, MoreExecutors.sameThreadExecutor());

        Integer result = Uninterruptibles.getUninterruptibly(resultFuture);
        assertThat(result).isEqualTo(1);
    }

    @Test(groups = "short", dataProvider = "keyspace")
    public void should_chain_query_on_async_session_init_with_different_executor(String keyspace) throws Exception {
        ExecutorService executor = Executors.newFixedThreadPool(1);

        ListenableFuture<Integer> resultFuture = connectAndQuery(keyspace, executor);

        Integer result = Uninterruptibles.getUninterruptibly(resultFuture);
        assertThat(result).isEqualTo(1);

        executor.shutdownNow();
    }

    @Test(groups = "short")
    public void should_propagate_error_to_chained_query_if_session_init_fails() throws Exception {
        ListenableFuture<Integer> resultFuture = connectAndQuery("wrong_keyspace", MoreExecutors.sameThreadExecutor());

        try {
            Uninterruptibles.getUninterruptibly(resultFuture);
        } catch (ExecutionException e) {
            assertThat(e.getCause())
                    .isInstanceOf(InvalidQueryException.class)
                    .hasMessage("Keyspace 'wrong_keyspace' does not exist");
        }
    }

    @Test(groups = "short")
    public void should_fail_when_synchronous_call_on_io_thread() throws Exception {
<<<<<<< HEAD
        ResultSetFuture f = session().executeAsync("select release_version from system.local");
        ListenableFuture<Void> f2 = Futures.transform(f, new Function<ResultSet, Void>() {
            @Override
            public Void apply(ResultSet input) {
                session().execute("select release_version from system.local");
                return null;
=======
        final Thread sameThread = Thread.currentThread();
        for (int i = 0; i < 1000; i++) {
            ResultSetFuture f = session.executeAsync("select release_version from system.local");
            ListenableFuture<Thread> f2 = Futures.transform(f, new Function<ResultSet, Thread>() {
                @Override
                public Thread apply(ResultSet input) {
                    session.execute("select release_version from system.local");
                    return Thread.currentThread();
                }
            });
            try {
                Thread executedThread = f2.get();
                if(executedThread != sameThread) {
                    fail("Expected a failed future, callback was executed on " + executedThread);
                } else {
                    // Callback was invoked on the same thread, which indicates that the future completed
                    // before the transform callback was registered.  Try again to produce case where callback
                    // is called on io thread.
                    logger.warn("Future completed before transform callback registered, will try again.");
                }
            } catch (Exception e) {
                assertThat(Throwables.getRootCause(e))
                        .isInstanceOf(IllegalStateException.class)
                        .hasMessageContaining("Detected a synchronous Session call");
                return;
>>>>>>> b430b15b
            }
        }
        fail("callback was not executed on io thread in 1000 attempts, something may be wrong.");
    }

    private ListenableFuture<Integer> connectAndQuery(String keyspace, Executor executor) {
        ListenableFuture<Session> sessionFuture = cluster().connectAsync(keyspace);
        ListenableFuture<ResultSet> queryFuture = Futures.transform(sessionFuture, new AsyncFunction<Session, ResultSet>() {
            @Override
            public ListenableFuture<ResultSet> apply(Session session) throws Exception {
                return session.executeAsync("select v from foo where k = 1");
            }
        }, executor);
        return Futures.transform(queryFuture, new Function<ResultSet, Integer>() {
            @Override
            public Integer apply(ResultSet rs) {
                return rs.one().getInt(0);
            }
        }, executor);
    }

    private static HostConnectionPool getPool(Session session) {
        Collection<HostConnectionPool> pools = ((SessionManager) session).pools.values();
        assertEquals(pools.size(), 1);
        return pools.iterator().next();
    }
}<|MERGE_RESOLUTION|>--- conflicted
+++ resolved
@@ -133,21 +133,13 @@
 
     @Test(groups = "short")
     public void should_fail_when_synchronous_call_on_io_thread() throws Exception {
-<<<<<<< HEAD
-        ResultSetFuture f = session().executeAsync("select release_version from system.local");
-        ListenableFuture<Void> f2 = Futures.transform(f, new Function<ResultSet, Void>() {
-            @Override
-            public Void apply(ResultSet input) {
-                session().execute("select release_version from system.local");
-                return null;
-=======
         final Thread sameThread = Thread.currentThread();
         for (int i = 0; i < 1000; i++) {
-            ResultSetFuture f = session.executeAsync("select release_version from system.local");
+            ResultSetFuture f = session().executeAsync("select release_version from system.local");
             ListenableFuture<Thread> f2 = Futures.transform(f, new Function<ResultSet, Thread>() {
                 @Override
                 public Thread apply(ResultSet input) {
-                    session.execute("select release_version from system.local");
+                    session().execute("select release_version from system.local");
                     return Thread.currentThread();
                 }
             });
@@ -166,7 +158,6 @@
                         .isInstanceOf(IllegalStateException.class)
                         .hasMessageContaining("Detected a synchronous Session call");
                 return;
->>>>>>> b430b15b
             }
         }
         fail("callback was not executed on io thread in 1000 attempts, something may be wrong.");
