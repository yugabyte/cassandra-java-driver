--- conflicted
+++ resolved
@@ -5,11 +5,8 @@
 - [improvement] Improve QueryBuilder API for SELECT DISTINCT (JAVA-475)
 - [improvement] Make NativeColumnType a top-level class (JAVA-715)
 - [improvement] Unify "Target" enum for schema elements (JAVA-782)
-<<<<<<< HEAD
+- [improvement] Expose ProtocolVersion#toInt (JAVA-700)
 - [bug] Handle void return types in accessors (JAVA-542)
-=======
-- [improvement] Expose ProtocolVersion#toInt (JAVA-700)
->>>>>>> c017bf85
 
 
 ### 2.1.6
