--- conflicted
+++ resolved
@@ -36,11 +36,7 @@
     <parent>
         <groupId>com.yugabyte</groupId>
         <artifactId>cassandra-driver-tests-parent</artifactId>
-<<<<<<< HEAD
-        <version>3.8.0-yb-8-SNAPSHOT</version>
-=======
-        <version>3.10.3-SNAPSHOT</version>
->>>>>>> 614d6544
+        <version>3.10.3-yb-8-SNAPSHOT</version>
     </parent>
 
     <artifactId>cassandra-driver-tests-stress</artifactId>
