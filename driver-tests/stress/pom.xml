--- conflicted
+++ resolved
@@ -36,15 +36,10 @@
     <parent>
         <groupId>com.yugabyte</groupId>
         <artifactId>cassandra-driver-tests-parent</artifactId>
-<<<<<<< HEAD
-        <version>3.2.0-yb-20-SNAPSHOT</version>
-=======
-        <version>3.8.1-SNAPSHOT</version>
->>>>>>> 5d6c974d
+        <version>3.8.0-yb-1-SNAPSHOT</version>
     </parent>
 
     <artifactId>cassandra-driver-tests-stress</artifactId>
-<<<<<<< HEAD
     <packaging>jar</packaging>
     <name>Java Driver for YugaByte DB Tests - Stress</name>
     <description>A stress test example for Java Driver for YugaByte DB.</description>
@@ -53,25 +48,17 @@
     <properties>
         <main.basedir>${project.parent.parent.basedir}</main.basedir>
     </properties>
-=======
-    <name>DataStax Java Driver for Apache Cassandra Tests - Stress</name>
-    <description>A stress test example for DataStax Java Driver for Apache Cassandra.</description>
->>>>>>> 5d6c974d
 
     <dependencies>
 
         <dependency>
             <groupId>com.yugabyte</groupId>
             <artifactId>cassandra-driver-core</artifactId>
-<<<<<<< HEAD
-            <version>3.2.0-yb-20-SNAPSHOT</version>
-=======
         </dependency>
 
         <dependency>
             <groupId>com.google.guava</groupId>
             <artifactId>guava</artifactId>
->>>>>>> 5d6c974d
         </dependency>
 
         <dependency>
@@ -120,7 +107,6 @@
 
     </build>
 
-<<<<<<< HEAD
     <licenses>
         <license>
             <name>The Apache License, Version 2.0</name>
@@ -145,6 +131,4 @@
         </developer>
     </developers>
 
-=======
->>>>>>> 5d6c974d
 </project>
