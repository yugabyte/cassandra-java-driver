<!--

    Copyright DataStax, Inc.

    Licensed under the Apache License, Version 2.0 (the "License");
    you may not use this file except in compliance with the License.
    You may obtain a copy of the License at

    http://www.apache.org/licenses/LICENSE-2.0

    Unless required by applicable law or agreed to in writing, software
    distributed under the License is distributed on an "AS IS" BASIS,
    WITHOUT WARRANTIES OR CONDITIONS OF ANY KIND, either express or implied.
    See the License for the specific language governing permissions and
    limitations under the License.

      The following only applies to changes made to this file as part of YugaByte development.

         Portions Copyright (c) YugaByte, Inc.

      Licensed under the Apache License, Version 2.0 (the "License"); you may not use this file
      except in compliance with the License.  You may obtain a copy of the License at

         http://www.apache.org/licenses/LICENSE-2.0

      Unless required by applicable law or agreed to in writing, software distributed under the
      License is distributed on an "AS IS" BASIS, WITHOUT WARRANTIES OR CONDITIONS OF ANY KIND,
      either express or implied.  See the License for the specific language governing permissions
      and limitations under the License.

-->
<project xmlns="http://maven.apache.org/POM/4.0.0" xmlns:xsi="http://www.w3.org/2001/XMLSchema-instance" xsi:schemaLocation="http://maven.apache.org/POM/4.0.0 http://maven.apache.org/maven-v4_0_0.xsd">

    <modelVersion>4.0.0</modelVersion>

    <parent>
        <groupId>com.yugabyte</groupId>
        <artifactId>cassandra-driver-tests-parent</artifactId>
<<<<<<< HEAD
        <version>3.2.0-yb-20-SNAPSHOT</version>
    </parent>

    <artifactId>cassandra-driver-tests-osgi</artifactId>
    <packaging>jar</packaging>
    <name>Java Driver for YugaByte DB Tests - OSGi</name>
    <description>
        A test for the Java Driver for YugaByte DB in an OSGi container.
    </description>
    <url>https://github.com/yugabyte/cassandra-java-driver</url>

    <properties>
        <project.reporting.outputEncoding>UTF-8</project.reporting.outputEncoding>
        <felix.version>4.4.1</felix.version>
        <!-- more recent version require JDK7+ -->
        <pax-exam.version>3.6.0</pax-exam.version>
        <url.version>2.4.0</url.version>
        <logback.version>1.1.3</logback.version>
        <slf4j.version>1.7.5</slf4j.version>
        <test.groups>none</test.groups>
        <!--
        Skip tests by default, short or long profile is required to run tests in this module
        since pax-exam will throw exception if it encounters a
        test with no matching methods.
        -->
        <test.skip>true</test.skip>
        <main.basedir>${project.parent.parent.basedir}</main.basedir>
    </properties>
=======
        <version>3.8.1-SNAPSHOT</version>
    </parent>

    <artifactId>cassandra-driver-tests-osgi</artifactId>
    <name>DataStax Java Driver for Apache Cassandra Tests - OSGi</name>
    <description>A test for the DataStax Java Driver in an OSGi container.</description>
>>>>>>> 5d6c974d

    <dependencies>

        <dependency>
            <groupId>com.yugabyte</groupId>
            <artifactId>cassandra-driver-core</artifactId>
            <exclusions>
                <exclusion>
                    <groupId>com.github.jnr</groupId>
                    <artifactId>jnr-ffi</artifactId>
                </exclusion>
                <exclusion>
                    <groupId>com.github.jnr</groupId>
                    <artifactId>jnr-posix</artifactId>
                </exclusion>
            </exclusions>
        </dependency>

        <dependency>
            <groupId>com.yugabyte</groupId>
            <artifactId>cassandra-driver-mapping</artifactId>
        </dependency>

        <dependency>
            <groupId>com.yugabyte</groupId>
            <artifactId>cassandra-driver-extras</artifactId>
        </dependency>

        <dependency>
            <groupId>org.apache.felix</groupId>
            <artifactId>org.apache.felix.framework</artifactId>
        </dependency>

        <dependency>
            <groupId>io.dropwizard.metrics</groupId>
            <artifactId>metrics-core</artifactId>
        </dependency>

        <dependency>
            <groupId>com.google.guava</groupId>
            <artifactId>guava</artifactId>
        </dependency>

        <dependency>
            <groupId>org.slf4j</groupId>
            <artifactId>slf4j-api</artifactId>
        </dependency>

        <dependency>
            <groupId>com.yugabyte</groupId>
            <artifactId>cassandra-driver-core</artifactId>
            <type>test-jar</type>
            <scope>test</scope>
        </dependency>

        <dependency>
            <groupId>org.ops4j.pax.exam</groupId>
            <artifactId>pax-exam</artifactId>
            <scope>test</scope>
        </dependency>

        <dependency>
            <groupId>org.ops4j.pax.exam</groupId>
            <artifactId>pax-exam-testng</artifactId>
            <scope>test</scope>
        </dependency>

        <dependency>
            <groupId>org.ops4j.pax.exam</groupId>
            <artifactId>pax-exam-container-forked</artifactId>
            <scope>test</scope>
        </dependency>

        <dependency>
            <groupId>org.ops4j.pax.exam</groupId>
            <artifactId>pax-exam-link-mvn</artifactId>
            <scope>test</scope>
        </dependency>

        <dependency>
            <groupId>org.ops4j.pax.url</groupId>
            <artifactId>pax-url-reference</artifactId>
            <scope>test</scope>
        </dependency>

        <dependency>
            <groupId>javax.transaction</groupId>
            <artifactId>jta</artifactId>
            <scope>test</scope>
        </dependency>

        <dependency>
            <groupId>javax.inject</groupId>
            <artifactId>javax.inject</artifactId>
            <scope>test</scope>
        </dependency>

        <dependency>
            <groupId>org.testng</groupId>
            <artifactId>testng</artifactId>
            <scope>test</scope>
        </dependency>

        <dependency>
            <groupId>org.apache.commons</groupId>
            <artifactId>commons-exec</artifactId>
            <scope>test</scope>
        </dependency>

        <dependency>
            <groupId>ch.qos.logback</groupId>
            <artifactId>logback-classic</artifactId>
        </dependency>

    </dependencies>

    <build>

        <plugins>

            <!--
            this project has no unit tests;
            this plugin is declared just so that Maven properties
            get automatically passed to tests run with IntelliJ
            -->
            <plugin>
                <artifactId>maven-surefire-plugin</artifactId>
                <configuration>
                    <skip>true</skip>
                </configuration>
            </plugin>

            <plugin>
                <artifactId>maven-failsafe-plugin</artifactId>
                <configuration>
                    <skip>${test.osgi.skip}</skip>
                    <systemPropertyVariables>
                        <cassandra.version>${cassandra.version}</cassandra.version>
                        <!-- pull in declared version properties, this ensures we test with the same versions used by the driver -->
                        <guava.version>${guava.version}</guava.version>
                        <lz4.version>${lz4.version}</lz4.version>
                        <snappy.version>${snappy.version}</snappy.version>
                        <hdr.version>${hdr.version}</hdr.version>
                        <netty.version>${netty.version}</netty.version>
                        <slf4j.version>${slf4j.version}</slf4j.version>
                        <logback.version>${logback.version}</logback.version>
                        <metrics.version>${metrics.version}</metrics.version>
                        <testng.version>${testng.version}</testng.version>
                        <jsr353-api.version>${jsr353-api.version}</jsr353-api.version>
                        <jackson.version>${jackson.version}</jackson.version>
                        <jackson-databind.version>${jackson-databind.version}</jackson-databind.version>
                        <ipprefix>${ipprefix}</ipprefix>
                    </systemPropertyVariables>
                </configuration>
            </plugin>

            <plugin>
                <groupId>org.apache.felix</groupId>
                <artifactId>maven-bundle-plugin</artifactId>
                <configuration>
                    <instructions>
                        <Bundle-SymbolicName>com.datastax.driver.osgi</Bundle-SymbolicName>
                        <Export-Package>com.datastax.driver.osgi.api,!com.datastax.driver.osgi.impl</Export-Package>
                        <Bundle-Activator>com.datastax.driver.osgi.impl.Activator</Bundle-Activator>
                        <_include>-osgi.bnd</_include>
                    </instructions>
                </configuration>
                <executions>
                    <execution>
                        <id>bundle-manifest</id>
                        <phase>process-classes</phase>
                        <goals>
                            <goal>manifest</goal>
                        </goals>
                    </execution>
                </executions>
            </plugin>

        </plugins>

    </build>

<<<<<<< HEAD
    <profiles>

        <profile>
            <id>short</id>
            <properties>
                <test.groups>unit,short</test.groups>
                <test.skip>false</test.skip>
            </properties>
        </profile>

        <profile>
            <id>long</id>
            <properties>
                <test.groups>unit,short,long</test.groups>
                <test.skip>false</test.skip>
            </properties>
        </profile>

    </profiles>

    <licenses>
        <license>
            <name>The Apache License, Version 2.0</name>
            <url>http://www.apache.org/licenses/LICENSE-2.0.txt</url>
            <distribution>repo</distribution>
        </license>
    </licenses>

    <scm>
        <connection>scm:git:git@github.com:YugaByte/cassandra-java-driver.git</connection>
        <developerConnection>scm:git:git@github.com:YugaByte/cassandra-java-driver.git</developerConnection>
        <url>https://github.com/yugabyte/cassandra-java-driver</url>
        <tag>HEAD</tag>
    </scm>

    <developers>
        <developer>
            <name>YugaByte Development Team</name>
            <email>info@yugabyte.com</email>
            <organization>YugaByte, Inc.</organization>
            <organizationUrl>https://www.yugabyte.com</organizationUrl>
        </developer>
    </developers>

=======
>>>>>>> 5d6c974d
</project>
<|MERGE_RESOLUTION|>--- conflicted
+++ resolved
@@ -36,43 +36,15 @@
     <parent>
         <groupId>com.yugabyte</groupId>
         <artifactId>cassandra-driver-tests-parent</artifactId>
-<<<<<<< HEAD
-        <version>3.2.0-yb-20-SNAPSHOT</version>
+        <version>3.8.0-yb-1-SNAPSHOT</version>
     </parent>
 
     <artifactId>cassandra-driver-tests-osgi</artifactId>
-    <packaging>jar</packaging>
     <name>Java Driver for YugaByte DB Tests - OSGi</name>
     <description>
         A test for the Java Driver for YugaByte DB in an OSGi container.
     </description>
     <url>https://github.com/yugabyte/cassandra-java-driver</url>
-
-    <properties>
-        <project.reporting.outputEncoding>UTF-8</project.reporting.outputEncoding>
-        <felix.version>4.4.1</felix.version>
-        <!-- more recent version require JDK7+ -->
-        <pax-exam.version>3.6.0</pax-exam.version>
-        <url.version>2.4.0</url.version>
-        <logback.version>1.1.3</logback.version>
-        <slf4j.version>1.7.5</slf4j.version>
-        <test.groups>none</test.groups>
-        <!--
-        Skip tests by default, short or long profile is required to run tests in this module
-        since pax-exam will throw exception if it encounters a
-        test with no matching methods.
-        -->
-        <test.skip>true</test.skip>
-        <main.basedir>${project.parent.parent.basedir}</main.basedir>
-    </properties>
-=======
-        <version>3.8.1-SNAPSHOT</version>
-    </parent>
-
-    <artifactId>cassandra-driver-tests-osgi</artifactId>
-    <name>DataStax Java Driver for Apache Cassandra Tests - OSGi</name>
-    <description>A test for the DataStax Java Driver in an OSGi container.</description>
->>>>>>> 5d6c974d
 
     <dependencies>
 
@@ -255,27 +227,6 @@
 
     </build>
 
-<<<<<<< HEAD
-    <profiles>
-
-        <profile>
-            <id>short</id>
-            <properties>
-                <test.groups>unit,short</test.groups>
-                <test.skip>false</test.skip>
-            </properties>
-        </profile>
-
-        <profile>
-            <id>long</id>
-            <properties>
-                <test.groups>unit,short,long</test.groups>
-                <test.skip>false</test.skip>
-            </properties>
-        </profile>
-
-    </profiles>
-
     <licenses>
         <license>
             <name>The Apache License, Version 2.0</name>
@@ -299,7 +250,4 @@
             <organizationUrl>https://www.yugabyte.com</organizationUrl>
         </developer>
     </developers>
-
-=======
->>>>>>> 5d6c974d
 </project>
