<!--

    Copyright (C) 2012-2017 DataStax Inc.

    Licensed under the Apache License, Version 2.0 (the "License");
    you may not use this file except in compliance with the License.
    You may obtain a copy of the License at

    http://www.apache.org/licenses/LICENSE-2.0

    Unless required by applicable law or agreed to in writing, software
    distributed under the License is distributed on an "AS IS" BASIS,
    WITHOUT WARRANTIES OR CONDITIONS OF ANY KIND, either express or implied.
    See the License for the specific language governing permissions and
    limitations under the License.

-->
<project xmlns="http://maven.apache.org/POM/4.0.0" xmlns:xsi="http://www.w3.org/2001/XMLSchema-instance" xsi:schemaLocation="http://maven.apache.org/POM/4.0.0 http://maven.apache.org/maven-v4_0_0.xsd">

    <modelVersion>4.0.0</modelVersion>

    <parent>
        <groupId>com.datastax.cassandra</groupId>
<<<<<<< HEAD
        <artifactId>cassandra-driver-parent</artifactId>
        <version>3.3.0</version>
=======
        <version>3.2.0-yb-4-SNAPSHOT</version>
>>>>>>> 96dd0373
    </parent>

    <artifactId>cassandra-driver-examples</artifactId>
    <name>DataStax Java Driver for Apache Cassandra - Examples</name>
    <description>A collection of examples to demonstrate DataStax Java Driver for Apache Cassandra.</description>

    <dependencies>

        <!-- driver dependencies -->

        <dependency>
            <groupId>com.datastax.cassandra</groupId>
            <artifactId>cassandra-driver-core</artifactId>
        </dependency>

        <dependency>
            <groupId>com.datastax.cassandra</groupId>
            <artifactId>cassandra-driver-extras</artifactId>
            <optional>true</optional>
        </dependency>

        <!--Jackson-->

        <dependency>
            <groupId>com.fasterxml.jackson.core</groupId>
            <artifactId>jackson-annotations</artifactId>
            <optional>true</optional>
        </dependency>

        <dependency>
            <groupId>com.fasterxml.jackson.core</groupId>
            <artifactId>jackson-databind</artifactId>
            <optional>true</optional>
        </dependency>

        <!--JSR-353 (Java JSON API)-->

        <dependency>
            <groupId>javax.json</groupId>
            <artifactId>javax.json-api</artifactId>
            <optional>true</optional>
        </dependency>

        <dependency>
            <groupId>org.glassfish</groupId>
            <artifactId>javax.json</artifactId>
            <optional>true</optional>
            <scope>runtime</scope>
        </dependency>

        <!--JAX-RS-->

        <dependency>
            <groupId>javax.ws.rs</groupId>
            <artifactId>javax.ws.rs-api</artifactId>
            <optional>true</optional>
        </dependency>

        <!--Jersey-->

        <dependency>
            <groupId>org.glassfish.jersey.core</groupId>
            <artifactId>jersey-server</artifactId>
            <optional>true</optional>
        </dependency>

        <dependency>
            <groupId>org.glassfish.jersey.media</groupId>
            <artifactId>jersey-media-json-jackson</artifactId>
            <optional>true</optional>
        </dependency>

        <dependency>
            <groupId>org.glassfish.jersey.containers</groupId>
            <artifactId>jersey-container-jdk-http</artifactId>
            <optional>true</optional>
        </dependency>

        <!--CDI frameworks (HK2)-->

        <dependency>
            <groupId>org.glassfish.hk2</groupId>
            <artifactId>hk2-api</artifactId>
            <optional>true</optional>
        </dependency>

        <!-- Standard annotations -->
        
        <dependency>
            <groupId>javax.inject</groupId>
            <artifactId>javax.inject</artifactId>
            <optional>true</optional>
        </dependency>

        <dependency>
            <groupId>javax.annotation</groupId>
            <artifactId>javax.annotation-api</artifactId>
            <optional>true</optional>
        </dependency>

        <!--logging -->

        <dependency>
            <groupId>ch.qos.logback</groupId>
            <artifactId>logback-classic</artifactId>
        </dependency>

    </dependencies>

    <build>

        <plugins>

            <plugin>
                <groupId>org.codehaus.mojo</groupId>
                <artifactId>animal-sniffer-maven-plugin</artifactId>
                <configuration>
                    <skip>true</skip>
                </configuration>
            </plugin>

            <plugin>
                <groupId>org.codehaus.mojo</groupId>
                <artifactId>clirr-maven-plugin</artifactId>
                <configuration>
                    <skip>true</skip>
                </configuration>
            </plugin>

            <plugin>
                <artifactId>maven-javadoc-plugin</artifactId>
                <configuration>
                    <skip>true</skip>
                </configuration>
            </plugin>

            <plugin>
                <artifactId>maven-gpg-plugin</artifactId>
                <configuration>
                    <skip>true</skip>
                </configuration>
            </plugin>

            <plugin>
                <artifactId>maven-install-plugin</artifactId>
                <configuration>
                    <skip>true</skip>
                </configuration>
            </plugin>

            <plugin>
                <artifactId>maven-deploy-plugin</artifactId>
                <configuration>
                    <skip>true</skip>
                </configuration>
            </plugin>

        </plugins>

    </build>

    <profiles>

        <profile>
            <id>release</id>
            <build>
                <plugins>
                    <plugin>
                        <groupId>org.sonatype.plugins</groupId>
                        <artifactId>nexus-staging-maven-plugin</artifactId>
                        <configuration>
                            <skipNexusStagingDeployMojo>true</skipNexusStagingDeployMojo>
                        </configuration>
                    </plugin>
                </plugins>
            </build>
        </profile>
        
    </profiles>

</project><|MERGE_RESOLUTION|>--- conflicted
+++ resolved
@@ -21,12 +21,8 @@
 
     <parent>
         <groupId>com.datastax.cassandra</groupId>
-<<<<<<< HEAD
         <artifactId>cassandra-driver-parent</artifactId>
-        <version>3.3.0</version>
-=======
-        <version>3.2.0-yb-4-SNAPSHOT</version>
->>>>>>> 96dd0373
+        <version>3.3.0-yb-1-SNAPSHOT</version>
     </parent>
 
     <artifactId>cassandra-driver-examples</artifactId>
